// Copyright (c) 2009-2010 Satoshi Nakamoto
// Copyright (c) 2009-2014 The Bitcoin developers
<<<<<<< HEAD
// Copyright (c) 2014-2015 The Dash developers
// Distributed under the MIT/X11 software license, see the accompanying
=======
// Distributed under the MIT software license, see the accompanying
>>>>>>> 4635a4c4
// file COPYING or http://www.opensource.org/licenses/mit-license.php.

#ifndef BITCOIN_MAIN_H
#define BITCOIN_MAIN_H

#if defined(HAVE_CONFIG_H)
<<<<<<< HEAD
#include "dash-config.h"
=======
#include "config/bitcoin-config.h"
>>>>>>> 4635a4c4
#endif

#include "amount.h"
#include "chain.h"
#include "chainparams.h"
#include "coins.h"
#include "primitives/block.h"
#include "primitives/transaction.h"
#include "net.h"
#include "pow.h"
#include "script/script.h"
#include "script/sigcache.h"
#include "script/standard.h"
#include "sync.h"
#include "tinyformat.h"
#include "txmempool.h"
#include "uint256.h"
#include "undo.h"

#include <algorithm>
#include <exception>
#include <map>
#include <set>
#include <stdint.h>
#include <string>
#include <utility>
#include <vector>

<<<<<<< HEAD
// Define difficulty retarget algorithms
enum DiffMode {
    DIFF_DEFAULT = 0, // Default to invalid 0
    DIFF_BTC     = 1, // Retarget every x blocks (Bitcoin style)
    DIFF_KGW     = 2, // Retarget using Kimoto Gravity Well
    DIFF_DGW     = 3, // Retarget using Dark Gravity Wave v3
};
=======
#include <boost/unordered_map.hpp>
>>>>>>> 4635a4c4

class CBlockIndex;
class CBlockTreeDB;
class CBloomFilter;
class CInv;
class CScriptCheck;
class CValidationInterface;
class CValidationState;

struct CBlockTemplate;
struct CNodeStateStats;

/** Default for -blockmaxsize and -blockminsize, which control the range of sizes the mining code will create **/
static const unsigned int DEFAULT_BLOCK_MAX_SIZE = 750000;
static const unsigned int DEFAULT_BLOCK_MIN_SIZE = 0;
/** Default for -blockprioritysize, maximum space for zero/low-fee transactions **/
static const unsigned int DEFAULT_BLOCK_PRIORITY_SIZE = 50000;
/** The maximum size for transactions we're willing to relay/mine */
static const unsigned int MAX_STANDARD_TX_SIZE = 100000;
/** The maximum allowed number of signature check operations in a block (network rule) */
static const unsigned int MAX_BLOCK_SIGOPS = MAX_BLOCK_SIZE/50;
<<<<<<< HEAD
/** Default for -maxorphantx, maximum number of orphan transactions kept in memory */
static const unsigned int DEFAULT_MAX_ORPHAN_TRANSACTIONS = 100;
/** Default for -maxorphanblocks, maximum number of orphan blocks kept in memory */
static const unsigned int DEFAULT_MAX_ORPHAN_BLOCKS = 750;
=======
/** Maximum number of signature check operations in an IsStandard() P2SH script */
static const unsigned int MAX_P2SH_SIGOPS = 15;
/** The maximum number of sigops we're willing to relay/mine in a single tx */
static const unsigned int MAX_TX_SIGOPS = MAX_BLOCK_SIGOPS/5;
/** Default for -maxorphantx, maximum number of orphan transactions kept in memory */
static const unsigned int DEFAULT_MAX_ORPHAN_TRANSACTIONS = 100;
>>>>>>> 4635a4c4
/** The maximum size of a blk?????.dat file (since 0.8) */
static const unsigned int MAX_BLOCKFILE_SIZE = 0x8000000; // 128 MiB
/** The pre-allocation chunk size for blk?????.dat files (since 0.8) */
static const unsigned int BLOCKFILE_CHUNK_SIZE = 0x1000000; // 16 MiB
/** The pre-allocation chunk size for rev?????.dat files (since 0.8) */
static const unsigned int UNDOFILE_CHUNK_SIZE = 0x100000; // 1 MiB
/** Coinbase transaction outputs can only be spent after this number of new blocks (network rule) */
static const int COINBASE_MATURITY = 100;
/** Threshold for nLockTime: below this value it is interpreted as block number, otherwise as UNIX timestamp. */
static const unsigned int LOCKTIME_THRESHOLD = 500000000; // Tue Nov  5 00:53:20 1985 UTC
/** Maximum number of script-checking threads allowed */
static const int MAX_SCRIPTCHECK_THREADS = 16;
/** -par default (number of script-checking threads, 0 = auto) */
static const int DEFAULT_SCRIPTCHECK_THREADS = 0;
/** Number of blocks that can be requested at any given time from a single peer. */
static const int MAX_BLOCKS_IN_TRANSIT_PER_PEER = 16;
/** Timeout in seconds during which a peer must stall block download progress before being disconnected. */
static const unsigned int BLOCK_STALLING_TIMEOUT = 2;
/** Number of headers sent in one getheaders result. We rely on the assumption that if a peer sends
 *  less than this number, we reached their tip. Changing this value is a protocol upgrade. */
static const unsigned int MAX_HEADERS_RESULTS = 2000;
/** Size of the "block download window": how far ahead of our current height do we fetch?
 *  Larger windows tolerate larger download speed differences between peer, but increase the potential
 *  degree of disordering of blocks on disk (which make reindexing and in the future perhaps pruning
 *  harder). We'll probably want to make this a per-peer adaptive value at some point. */
static const unsigned int BLOCK_DOWNLOAD_WINDOW = 1024;
/** Time to wait (in seconds) between writing blockchain state to disk. */
static const unsigned int DATABASE_WRITE_INTERVAL = 3600;
/** Maximum length of reject messages. */
static const unsigned int MAX_REJECT_MESSAGE_LENGTH = 111;

/** "reject" message codes */
static const unsigned char REJECT_MALFORMED = 0x01;
static const unsigned char REJECT_INVALID = 0x10;
static const unsigned char REJECT_OBSOLETE = 0x11;
static const unsigned char REJECT_DUPLICATE = 0x12;
static const unsigned char REJECT_NONSTANDARD = 0x40;
static const unsigned char REJECT_DUST = 0x41;
static const unsigned char REJECT_INSUFFICIENTFEE = 0x42;
static const unsigned char REJECT_CHECKPOINT = 0x43;

struct BlockHasher
{
    size_t operator()(const uint256& hash) const { return hash.GetLow64(); }
};

extern CScript COINBASE_FLAGS;
extern CCriticalSection cs_main;
extern CTxMemPool mempool;
typedef boost::unordered_map<uint256, CBlockIndex*, BlockHasher> BlockMap;
extern BlockMap mapBlockIndex;
extern uint64_t nLastBlockTx;
extern uint64_t nLastBlockSize;
extern const std::string strMessageMagic;
extern int64_t nTimeBestReceived;
extern CWaitableCriticalSection csBestBlock;
extern CConditionVariable cvBlockChange;
extern bool fImporting;
extern bool fReindex;
extern int nScriptCheckThreads;
extern bool fTxIndex;
extern bool fIsBareMultisigStd;
extern unsigned int nCoinCacheSize;
extern CFeeRate minRelayTxFee;

<<<<<<< HEAD
extern bool fLargeWorkForkFound;
extern bool fLargeWorkInvalidChainFound;

// Minimum disk space required - used in CheckDiskSpace()
static const uint64_t nMinDiskSpace = 52428800;

=======
/** Best header we've seen so far (used for getheaders queries' starting points). */
extern CBlockIndex *pindexBestHeader;
>>>>>>> 4635a4c4

/** Minimum disk space required - used in CheckDiskSpace() */
static const uint64_t nMinDiskSpace = 52428800;

/** Register a wallet to receive updates from core */
void RegisterValidationInterface(CValidationInterface* pwalletIn);
/** Unregister a wallet from core */
void UnregisterValidationInterface(CValidationInterface* pwalletIn);
/** Unregister all wallets from core */
void UnregisterAllValidationInterfaces();
/** Push an updated transaction to all registered wallets */
void SyncWithWallets(const CTransaction& tx, const CBlock* pblock = NULL);

/** Register with a network node to receive its signals */
void RegisterNodeSignals(CNodeSignals& nodeSignals);
/** Unregister a network node */
void UnregisterNodeSignals(CNodeSignals& nodeSignals);

/** 
 * Process an incoming block. This only returns after the best known valid
 * block is made active. Note that it does not, however, guarantee that the
 * specific block passed to it has been checked for validity!
 * 
 * @param[out]  state   This may be set to an Error state if any error occurred processing it, including during validation/connection/etc of otherwise unrelated blocks during reorganisation; or it may be set to an Invalid state if pblock is itself invalid (but this is not guaranteed even when the block is checked). If you want to *possibly* get feedback on whether pblock is valid, you must also install a CValidationInterface - this will have its BlockChecked method called whenever *any* block completes validation.
 * @param[in]   pfrom   The node which we are receiving the block from; it is added to mapBlockSource and may be penalised if the block is invalid.
 * @param[in]   pblock  The block we want to process.
 * @param[out]  dbp     If pblock is stored to disk (or already there), this will be set to its location.
 * @return True if state.IsValid()
 */
bool ProcessNewBlock(CValidationState &state, CNode* pfrom, CBlock* pblock, CDiskBlockPos *dbp = NULL);
/** Check whether enough disk space is available for an incoming block */
bool CheckDiskSpace(uint64_t nAdditionalBytes = 0);
/** Open a block file (blk?????.dat) */
FILE* OpenBlockFile(const CDiskBlockPos &pos, bool fReadOnly = false);
/** Open an undo file (rev?????.dat) */
FILE* OpenUndoFile(const CDiskBlockPos &pos, bool fReadOnly = false);
/** Translation to a filesystem path */
boost::filesystem::path GetBlockPosFilename(const CDiskBlockPos &pos, const char *prefix);
/** Import blocks from an external file */
bool LoadExternalBlockFile(FILE* fileIn, CDiskBlockPos *dbp = NULL);
/** Initialize a new block tree database + block data on disk */
bool InitBlockIndex();
/** Load the block tree and coins database from disk */
bool LoadBlockIndex();
/** Unload database information */
void UnloadBlockIndex();
/** Process protocol messages received from a given node */
bool ProcessMessages(CNode* pfrom);
/**
 * Send queued protocol messages to be sent to a give node.
 *
 * @param[in]   pto             The node which we are sending messages to.
 * @param[in]   fSendTrickle    When true send the trickled data, otherwise trickle the data until true.
 */
bool SendMessages(CNode* pto, bool fSendTrickle);
/** Run an instance of the script checking thread */
void ThreadScriptCheck();
<<<<<<< HEAD
/** Check whether a block hash satisfies the proof-of-work requirement specified by nBits */
bool CheckProofOfWork(uint256 hash, unsigned int nBits);
/** Calculate the minimum amount of work a received block needs, without knowing its direct parent */
unsigned int ComputeMinWork(unsigned int nBase, int64_t nTime);
=======
>>>>>>> 4635a4c4
/** Check whether we are doing an initial block download (synchronizing from disk or network) */
bool IsInitialBlockDownload();
/** Format a string that describes several potential problems detected by the core */
std::string GetWarnings(std::string strFor);
/** Retrieve a transaction (from memory pool, or from disk, if possible) */
bool GetTransaction(const uint256 &hash, CTransaction &tx, uint256 &hashBlock, bool fAllowSlow = false);
/** Find the best known block, and make it the tip of the block chain */
<<<<<<< HEAD
bool ActivateBestChain(CValidationState &state);
double ConvertBitsToDouble(unsigned int nBits);
int64_t GetBlockValue(int nBits, int nHeight, int64_t nFees);
int64_t GetMasternodePayment(int nHeight, int64_t blockValue);
unsigned int GetNextWorkRequired(const CBlockIndex* pindexLast, const CBlockHeader *pblock);

void UpdateTime(CBlockHeader& block, const CBlockIndex* pindexPrev);
=======
bool ActivateBestChain(CValidationState &state, CBlock *pblock = NULL);
CAmount GetBlockValue(int nHeight, const CAmount& nFees);
>>>>>>> 4635a4c4

/** Create a new block index entry for a given block hash */
CBlockIndex * InsertBlockIndex(uint256 hash);
/** Abort with a message */
bool AbortNode(const std::string &msg, const std::string &userMessage="");
/** Get statistics from node state */
bool GetNodeStateStats(NodeId nodeid, CNodeStateStats &stats);
/** Increase a node's misbehavior score. */
void Misbehaving(NodeId nodeid, int howmuch);
/** Flush all state, indexes and buffers to disk. */
void FlushStateToDisk();


/** (try to) add transaction to memory pool **/
bool AcceptToMemoryPool(CTxMemPool& pool, CValidationState &state, const CTransaction &tx, bool fLimitFree,
<<<<<<< HEAD
                        bool* pfMissingInputs, bool fRejectInsaneFee=false, bool ignoreFees=false);

bool AcceptableInputs(CTxMemPool& pool, CValidationState &state, const CTransaction &tx, bool ignoreFees=true);

int GetInputAge(CTxIn& vin);
=======
                        bool* pfMissingInputs, bool fRejectInsaneFee=false);
>>>>>>> 4635a4c4


struct CNodeStateStats {
    int nMisbehavior;
    int nSyncHeight;
    int nCommonHeight;
    std::vector<int> vHeightInFlight;
};

struct CDiskTxPos : public CDiskBlockPos
{
    unsigned int nTxOffset; // after header

    ADD_SERIALIZE_METHODS;

    template <typename Stream, typename Operation>
    inline void SerializationOp(Stream& s, Operation ser_action, int nType, int nVersion) {
        READWRITE(*(CDiskBlockPos*)this);
        READWRITE(VARINT(nTxOffset));
    }

    CDiskTxPos(const CDiskBlockPos &blockIn, unsigned int nTxOffsetIn) : CDiskBlockPos(blockIn.nFile, blockIn.nPos), nTxOffset(nTxOffsetIn) {
    }

    CDiskTxPos() {
        SetNull();
    }

    void SetNull() {
        CDiskBlockPos::SetNull();
        nTxOffset = 0;
    }
};


CAmount GetMinRelayFee(const CTransaction& tx, unsigned int nBytes, bool fAllowFree);

/**
 * Check transaction inputs, and make sure any
 * pay-to-script-hash transactions are evaluating IsStandard scripts
 * 
 * Why bother? To avoid denial-of-service attacks; an attacker
 * can submit a standard HASH... OP_EQUAL transaction,
 * which will get accepted into blocks. The redemption
 * script can be anything; an attacker could use a very
 * expensive-to-check-upon-redemption script like:
 *   DUP CHECKSIG DROP ... repeated 100 times... OP_1
 */

/** 
 * Check for standard transaction types
 * @param[in] mapInputs    Map of previous transactions that have outputs we're spending
 * @return True if all inputs (scriptSigs) use only standard transaction forms
 */
bool AreInputsStandard(const CTransaction& tx, const CCoinsViewCache& mapInputs);

/** 
 * Count ECDSA signature operations the old-fashioned (pre-0.6) way
 * @return number of sigops this transaction's outputs will produce when spent
 * @see CTransaction::FetchInputs
 */
unsigned int GetLegacySigOpCount(const CTransaction& tx);

/**
 * Count ECDSA signature operations in pay-to-script-hash inputs.
 * 
 * @param[in] mapInputs Map of previous transactions that have outputs we're spending
 * @return maximum number of sigops required to validate this transaction's inputs
 * @see CTransaction::FetchInputs
 */
unsigned int GetP2SHSigOpCount(const CTransaction& tx, const CCoinsViewCache& mapInputs);


/**
 * Check whether all inputs of this transaction are valid (no double spends, scripts & sigs, amounts)
 * This does not modify the UTXO set. If pvChecks is not NULL, script checks are pushed onto it
 * instead of being performed inline.
 */
bool CheckInputs(const CTransaction& tx, CValidationState &state, const CCoinsViewCache &view, bool fScriptChecks,
                 unsigned int flags, bool cacheStore, std::vector<CScriptCheck> *pvChecks = NULL);

/** Apply the effects of this transaction on the UTXO set represented by view */
void UpdateCoins(const CTransaction& tx, CValidationState &state, CCoinsViewCache &inputs, CTxUndo &txundo, int nHeight);

<<<<<<< HEAD
inline bool AllowFree(double dPriority)
{
    // Large (in bytes) low-priority (new, small-coin) transactions
    // need a fee.
    return dPriority > COIN * 576 / 250;
}

// Check whether all inputs of this transaction are valid (no double spends, scripts & sigs, amounts)
// This does not modify the UTXO set. If pvChecks is not NULL, script checks are pushed onto it
// instead of being performed inline.
bool CheckInputs(const CTransaction& tx, CValidationState &state, CCoinsViewCache &view, bool fScriptChecks = true,
                 unsigned int flags = SCRIPT_VERIFY_P2SH | SCRIPT_VERIFY_STRICTENC,
                 std::vector<CScriptCheck> *pvChecks = NULL);

// Apply the effects of this transaction on the UTXO set represented by view
void UpdateCoins(const CTransaction& tx, CValidationState &state, CCoinsViewCache &inputs, CTxUndo &txundo, int nHeight, const uint256 &txhash);

// Context-independent validity checks
=======
/** Context-independent validity checks */
>>>>>>> 4635a4c4
bool CheckTransaction(const CTransaction& tx, CValidationState& state);

/** Check for standard transaction types
 * @return True if all outputs (scriptPubKeys) use only standard transaction forms
 */
bool IsStandardTx(const CTransaction& tx, std::string& reason);

bool IsFinalTx(const CTransaction &tx, int nBlockHeight = 0, int64_t nBlockTime = 0);

/** Undo information for a CBlock */
class CBlockUndo
{
public:
    std::vector<CTxUndo> vtxundo; // for all but the coinbase

    ADD_SERIALIZE_METHODS;

    template <typename Stream, typename Operation>
    inline void SerializationOp(Stream& s, Operation ser_action, int nType, int nVersion) {
        READWRITE(vtxundo);
    }

    bool WriteToDisk(CDiskBlockPos &pos, const uint256 &hashBlock);
    bool ReadFromDisk(const CDiskBlockPos &pos, const uint256 &hashBlock);
};


/** 
 * Closure representing one script verification
 * Note that this stores references to the spending transaction 
 */
class CScriptCheck
{
private:
    CScript scriptPubKey;
    const CTransaction *ptxTo;
    unsigned int nIn;
    unsigned int nFlags;
    bool cacheStore;
    ScriptError error;

public:
    CScriptCheck(): ptxTo(0), nIn(0), nFlags(0), cacheStore(false), error(SCRIPT_ERR_UNKNOWN_ERROR) {}
    CScriptCheck(const CCoins& txFromIn, const CTransaction& txToIn, unsigned int nInIn, unsigned int nFlagsIn, bool cacheIn) :
        scriptPubKey(txFromIn.vout[txToIn.vin[nInIn].prevout.n].scriptPubKey),
        ptxTo(&txToIn), nIn(nInIn), nFlags(nFlagsIn), cacheStore(cacheIn), error(SCRIPT_ERR_UNKNOWN_ERROR) { }

    bool operator()();

    void swap(CScriptCheck &check) {
        scriptPubKey.swap(check.scriptPubKey);
        std::swap(ptxTo, check.ptxTo);
        std::swap(nIn, check.nIn);
        std::swap(nFlags, check.nFlags);
<<<<<<< HEAD
        std::swap(nHashType, check.nHashType);
    }
};

/** A transaction with a merkle branch linking it to the block chain. */
class CMerkleTx : public CTransaction
{
private:
    int GetDepthInMainChainINTERNAL(CBlockIndex* &pindexRet) const;

public:
    uint256 hashBlock;
    std::vector<uint256> vMerkleBranch;
    int nIndex;

    // memory only
    mutable bool fMerkleVerified;


    CMerkleTx()
    {
        Init();
    }

    CMerkleTx(const CTransaction& txIn) : CTransaction(txIn)
    {
        Init();
    }

    void Init()
    {
        hashBlock = 0;
        nIndex = -1;
        fMerkleVerified = false;
    }


    IMPLEMENT_SERIALIZE
    (
        nSerSize += SerReadWrite(s, *(CTransaction*)this, nType, nVersion, ser_action);
        nVersion = this->nVersion;
        READWRITE(hashBlock);
        READWRITE(vMerkleBranch);
        READWRITE(nIndex);
    )


    int SetMerkleBranch(const CBlock* pblock=NULL);

    // Return depth of transaction in blockchain:
    // -1  : not in blockchain, and not in memory pool (conflicted transaction)
    //  0  : in memory pool, waiting to be included in a block
    // >=1 : this many blocks deep in the main chain
    int GetDepthInMainChain(CBlockIndex* &pindexRet, bool enableIX=true) const;
    int GetDepthInMainChain(bool enableIX=true) const { CBlockIndex *pindexRet; return GetDepthInMainChain(pindexRet, enableIX); }
    bool IsInMainChain() const { CBlockIndex *pindexRet; return GetDepthInMainChainINTERNAL(pindexRet) > 0; }
    int GetBlocksToMaturity() const;
    bool AcceptToMemoryPool(bool fLimitFree=true);
    int GetTransactionLockSignatures() const;
    bool IsTransactionLockTimedOut() const;


};





/** Data structure that represents a partial merkle tree.
 *
 * It respresents a subset of the txid's of a known block, in a way that
 * allows recovery of the list of txid's and the merkle root, in an
 * authenticated way.
 *
 * The encoding works as follows: we traverse the tree in depth-first order,
 * storing a bit for each traversed node, signifying whether the node is the
 * parent of at least one matched leaf txid (or a matched txid itself). In
 * case we are at the leaf level, or this bit is 0, its merkle node hash is
 * stored, and its children are not explorer further. Otherwise, no hash is
 * stored, but we recurse into both (or the only) child branch. During
 * decoding, the same depth-first traversal is performed, consuming bits and
 * hashes as they written during encoding.
 *
 * The serialization is fixed and provides a hard guarantee about the
 * encoded size:
 *
 *   SIZE <= 10 + ceil(32.25*N)
 *
 * Where N represents the number of leaf nodes of the partial tree. N itself
 * is bounded by:
 *
 *   N <= total_transactions
 *   N <= 1 + matched_transactions*tree_height
 *
 * The serialization format:
 *  - uint32     total_transactions (4 bytes)
 *  - varint     number of hashes   (1-3 bytes)
 *  - uint256[]  hashes in depth-first order (<= 32*N bytes)
 *  - varint     number of bytes of flag bits (1-3 bytes)
 *  - byte[]     flag bits, packed per 8 in a byte, least significant bit first (<= 2*N-1 bits)
 * The size constraints follow from this.
 */
class CPartialMerkleTree
{
protected:
    // the total number of transactions in the block
    unsigned int nTransactions;

    // node-is-parent-of-matched-txid bits
    std::vector<bool> vBits;

    // txids and internal hashes
    std::vector<uint256> vHash;

    // flag set when encountering invalid data
    bool fBad;

    // helper function to efficiently calculate the number of nodes at given height in the merkle tree
    unsigned int CalcTreeWidth(int height) {
        return (nTransactions+(1 << height)-1) >> height;
=======
        std::swap(cacheStore, check.cacheStore);
        std::swap(error, check.error);
>>>>>>> 4635a4c4
    }

    ScriptError GetScriptError() const { return error; }
};


/** Functions for disk access for blocks */
bool WriteBlockToDisk(CBlock& block, CDiskBlockPos& pos);
bool ReadBlockFromDisk(CBlock& block, const CDiskBlockPos& pos);
bool ReadBlockFromDisk(CBlock& block, const CBlockIndex* pindex);


/** Functions for validating blocks and updating the block tree */

/** Undo the effects of this block (with given index) on the UTXO set represented by coins.
 *  In case pfClean is provided, operation will try to be tolerant about errors, and *pfClean
 *  will be true if no problems were found. Otherwise, the return value will be false in case
 *  of problems. Note that in any case, coins may be modified. */
bool DisconnectBlock(CBlock& block, CValidationState& state, CBlockIndex* pindex, CCoinsViewCache& coins, bool* pfClean = NULL);

<<<<<<< HEAD
/** Find a conflicting transcation in a block and disconnect all up to that point **/
bool DisconnectBlockAndInputs(CValidationState &state, CTransaction txLock);

// reprocess a number of blocks to try and get on the correct chain again
bool DisconnectBlocksAndReprocess(int blocks);

// Apply the effects of this block (with given index) on the UTXO set represented by coins
bool ConnectBlock(CBlock& block, CValidationState& state, CBlockIndex* pindex, CCoinsViewCache& coins, bool fJustCheck = false);

// Add this block to the block index, and if necessary, switch the active block chain to this
bool AddToBlockIndex(CBlock& block, CValidationState& state, const CDiskBlockPos& pos);
=======
/** Apply the effects of this block (with given index) on the UTXO set represented by coins */
bool ConnectBlock(const CBlock& block, CValidationState& state, CBlockIndex* pindex, CCoinsViewCache& coins, bool fJustCheck = false);
>>>>>>> 4635a4c4

/** Context-independent validity checks */
bool CheckBlockHeader(const CBlockHeader& block, CValidationState& state, bool fCheckPOW = true);
bool CheckBlock(const CBlock& block, CValidationState& state, bool fCheckPOW = true, bool fCheckMerkleRoot = true);

/** Context-dependent validity checks */
bool ContextualCheckBlockHeader(const CBlockHeader& block, CValidationState& state, CBlockIndex *pindexPrev);
bool ContextualCheckBlock(const CBlock& block, CValidationState& state, CBlockIndex *pindexPrev);

/** Check a block is completely valid from start to finish (only works on top of our current best block, with cs_main held) */
bool TestBlockValidity(CValidationState &state, const CBlock& block, CBlockIndex *pindexPrev, bool fCheckPOW = true, bool fCheckMerkleRoot = true);

/** Store block on disk. If dbp is provided, the file is known to already reside on disk */
bool AcceptBlock(CBlock& block, CValidationState& state, CBlockIndex **pindex, CDiskBlockPos* dbp = NULL);
bool AcceptBlockHeader(const CBlockHeader& block, CValidationState& state, CBlockIndex **ppindex= NULL);



class CBlockFileInfo
{
public:
    unsigned int nBlocks;      //! number of blocks stored in file
    unsigned int nSize;        //! number of used bytes of block file
    unsigned int nUndoSize;    //! number of used bytes in the undo file
    unsigned int nHeightFirst; //! lowest height of block in file
    unsigned int nHeightLast;  //! highest height of block in file
    uint64_t nTimeFirst;         //! earliest time of block in file
    uint64_t nTimeLast;          //! latest time of block in file

    ADD_SERIALIZE_METHODS;

    template <typename Stream, typename Operation>
    inline void SerializationOp(Stream& s, Operation ser_action, int nType, int nVersion) {
        READWRITE(VARINT(nBlocks));
        READWRITE(VARINT(nSize));
        READWRITE(VARINT(nUndoSize));
        READWRITE(VARINT(nHeightFirst));
        READWRITE(VARINT(nHeightLast));
        READWRITE(VARINT(nTimeFirst));
        READWRITE(VARINT(nTimeLast));
    }

     void SetNull() {
         nBlocks = 0;
         nSize = 0;
         nUndoSize = 0;
         nHeightFirst = 0;
         nHeightLast = 0;
         nTimeFirst = 0;
         nTimeLast = 0;
     }

     CBlockFileInfo() {
         SetNull();
     }

     std::string ToString() const;

     /** update statistics (does not update nSize) */
     void AddBlock(unsigned int nHeightIn, uint64_t nTimeIn) {
         if (nBlocks==0 || nHeightFirst > nHeightIn)
             nHeightFirst = nHeightIn;
         if (nBlocks==0 || nTimeFirst > nTimeIn)
             nTimeFirst = nTimeIn;
         nBlocks++;
         if (nHeightIn > nHeightLast)
             nHeightLast = nHeightIn;
         if (nTimeIn > nTimeLast)
             nTimeLast = nTimeIn;
     }
};

/** Capture information about block/transaction validation */
class CValidationState {
private:
    enum mode_state {
        MODE_VALID,   //! everything ok
        MODE_INVALID, //! network rule violation (DoS value may be set)
        MODE_ERROR,   //! run-time error
    } mode;
    int nDoS;
    std::string strRejectReason;
    unsigned char chRejectCode;
    bool corruptionPossible;
public:
    CValidationState() : mode(MODE_VALID), nDoS(0), chRejectCode(0), corruptionPossible(false) {}
    bool DoS(int level, bool ret = false,
             unsigned char chRejectCodeIn=0, std::string strRejectReasonIn="",
             bool corruptionIn=false) {
        chRejectCode = chRejectCodeIn;
        strRejectReason = strRejectReasonIn;
        corruptionPossible = corruptionIn;
        if (mode == MODE_ERROR)
            return ret;
        nDoS += level;
        mode = MODE_INVALID;
        return ret;
    }
    bool Invalid(bool ret = false,
                 unsigned char _chRejectCode=0, std::string _strRejectReason="") {
        return DoS(0, ret, _chRejectCode, _strRejectReason);
    }
    bool Error(std::string strRejectReasonIn="") {
        if (mode == MODE_VALID)
            strRejectReason = strRejectReasonIn;
        mode = MODE_ERROR;
        return false;
    }
    bool Abort(const std::string &msg) {
        AbortNode(msg);
        return Error(msg);
    }
    bool IsValid() const {
        return mode == MODE_VALID;
    }
    bool IsInvalid() const {
        return mode == MODE_INVALID;
    }
    bool IsError() const {
        return mode == MODE_ERROR;
    }
    bool IsInvalid(int &nDoSOut) const {
        if (IsInvalid()) {
            nDoSOut = nDoS;
            return true;
        }
        return false;
    }
    bool CorruptionPossible() const {
        return corruptionPossible;
    }
    unsigned char GetRejectCode() const { return chRejectCode; }
    std::string GetRejectReason() const { return strRejectReason; }
};

/** RAII wrapper for VerifyDB: Verify consistency of the block and coin databases */
class CVerifyDB {
public:
    CVerifyDB();
    ~CVerifyDB();
    bool VerifyDB(CCoinsView *coinsview, int nCheckLevel, int nCheckDepth);
};

/** Find the last common block between the parameter chain and a locator. */
CBlockIndex* FindForkInGlobalIndex(const CChain& chain, const CBlockLocator& locator);

/** Mark a block as invalid. */
bool InvalidateBlock(CValidationState& state, CBlockIndex *pindex);

/** Remove invalidity status from a block and its descendants. */
bool ReconsiderBlock(CValidationState& state, CBlockIndex *pindex);

/** The currently-connected chain of blocks. */
extern CChain chainActive;

/** Global variable that points to the active CCoinsView (protected by cs_main) */
extern CCoinsViewCache *pcoinsTip;

/** Global variable that points to the active block tree (protected by cs_main) */
extern CBlockTreeDB *pblocktree;

struct CBlockTemplate
{
    CBlock block;
    std::vector<CAmount> vTxFees;
    std::vector<int64_t> vTxSigOps;
};






class CValidationInterface {
protected:
<<<<<<< HEAD
    virtual void SyncTransaction(const uint256 &hash, const CTransaction &tx, const CBlock *pblock) =0;
    virtual void EraseFromWallet(const uint256 &hash) =0;
    virtual void SetBestChain(const CBlockLocator &locator) =0;
    virtual bool UpdatedTransaction(const uint256 &hash) =0;
    virtual void Inventory(const uint256 &hash) =0;
    virtual void ResendWalletTransactions() =0;
    friend void ::RegisterWallet(CWalletInterface*);
    friend void ::UnregisterWallet(CWalletInterface*);
    friend void ::UnregisterAllWallets();
=======
    virtual void SyncTransaction(const CTransaction &tx, const CBlock *pblock) {};
    virtual void EraseFromWallet(const uint256 &hash) {};
    virtual void SetBestChain(const CBlockLocator &locator) {};
    virtual void UpdatedTransaction(const uint256 &hash) {};
    virtual void Inventory(const uint256 &hash) {};
    virtual void ResendWalletTransactions() {};
    virtual void BlockChecked(const CBlock&, const CValidationState&) {};
    friend void ::RegisterValidationInterface(CValidationInterface*);
    friend void ::UnregisterValidationInterface(CValidationInterface*);
    friend void ::UnregisterAllValidationInterfaces();
>>>>>>> 4635a4c4
};

#endif // BITCOIN_MAIN_H<|MERGE_RESOLUTION|>--- conflicted
+++ resolved
@@ -1,22 +1,14 @@
 // Copyright (c) 2009-2010 Satoshi Nakamoto
 // Copyright (c) 2009-2014 The Bitcoin developers
-<<<<<<< HEAD
 // Copyright (c) 2014-2015 The Dash developers
-// Distributed under the MIT/X11 software license, see the accompanying
-=======
 // Distributed under the MIT software license, see the accompanying
->>>>>>> 4635a4c4
 // file COPYING or http://www.opensource.org/licenses/mit-license.php.
 
 #ifndef BITCOIN_MAIN_H
 #define BITCOIN_MAIN_H
 
 #if defined(HAVE_CONFIG_H)
-<<<<<<< HEAD
-#include "dash-config.h"
-=======
-#include "config/bitcoin-config.h"
->>>>>>> 4635a4c4
+#include "config/dash-config.h"
 #endif
 
 #include "amount.h"
@@ -45,17 +37,7 @@
 #include <utility>
 #include <vector>
 
-<<<<<<< HEAD
-// Define difficulty retarget algorithms
-enum DiffMode {
-    DIFF_DEFAULT = 0, // Default to invalid 0
-    DIFF_BTC     = 1, // Retarget every x blocks (Bitcoin style)
-    DIFF_KGW     = 2, // Retarget using Kimoto Gravity Well
-    DIFF_DGW     = 3, // Retarget using Dark Gravity Wave v3
-};
-=======
 #include <boost/unordered_map.hpp>
->>>>>>> 4635a4c4
 
 class CBlockIndex;
 class CBlockTreeDB;
@@ -77,19 +59,12 @@
 static const unsigned int MAX_STANDARD_TX_SIZE = 100000;
 /** The maximum allowed number of signature check operations in a block (network rule) */
 static const unsigned int MAX_BLOCK_SIGOPS = MAX_BLOCK_SIZE/50;
-<<<<<<< HEAD
-/** Default for -maxorphantx, maximum number of orphan transactions kept in memory */
-static const unsigned int DEFAULT_MAX_ORPHAN_TRANSACTIONS = 100;
-/** Default for -maxorphanblocks, maximum number of orphan blocks kept in memory */
-static const unsigned int DEFAULT_MAX_ORPHAN_BLOCKS = 750;
-=======
 /** Maximum number of signature check operations in an IsStandard() P2SH script */
 static const unsigned int MAX_P2SH_SIGOPS = 15;
 /** The maximum number of sigops we're willing to relay/mine in a single tx */
 static const unsigned int MAX_TX_SIGOPS = MAX_BLOCK_SIGOPS/5;
 /** Default for -maxorphantx, maximum number of orphan transactions kept in memory */
 static const unsigned int DEFAULT_MAX_ORPHAN_TRANSACTIONS = 100;
->>>>>>> 4635a4c4
 /** The maximum size of a blk?????.dat file (since 0.8) */
 static const unsigned int MAX_BLOCKFILE_SIZE = 0x8000000; // 128 MiB
 /** The pre-allocation chunk size for blk?????.dat files (since 0.8) */
@@ -155,17 +130,11 @@
 extern unsigned int nCoinCacheSize;
 extern CFeeRate minRelayTxFee;
 
-<<<<<<< HEAD
 extern bool fLargeWorkForkFound;
 extern bool fLargeWorkInvalidChainFound;
 
-// Minimum disk space required - used in CheckDiskSpace()
-static const uint64_t nMinDiskSpace = 52428800;
-
-=======
 /** Best header we've seen so far (used for getheaders queries' starting points). */
 extern CBlockIndex *pindexBestHeader;
->>>>>>> 4635a4c4
 
 /** Minimum disk space required - used in CheckDiskSpace() */
 static const uint64_t nMinDiskSpace = 52428800;
@@ -223,13 +192,11 @@
 bool SendMessages(CNode* pto, bool fSendTrickle);
 /** Run an instance of the script checking thread */
 void ThreadScriptCheck();
-<<<<<<< HEAD
+
+// ***TODO*** probably not the right place for these 2
 /** Check whether a block hash satisfies the proof-of-work requirement specified by nBits */
 bool CheckProofOfWork(uint256 hash, unsigned int nBits);
-/** Calculate the minimum amount of work a received block needs, without knowing its direct parent */
-unsigned int ComputeMinWork(unsigned int nBase, int64_t nTime);
-=======
->>>>>>> 4635a4c4
+
 /** Check whether we are doing an initial block download (synchronizing from disk or network) */
 bool IsInitialBlockDownload();
 /** Format a string that describes several potential problems detected by the core */
@@ -237,18 +204,14 @@
 /** Retrieve a transaction (from memory pool, or from disk, if possible) */
 bool GetTransaction(const uint256 &hash, CTransaction &tx, uint256 &hashBlock, bool fAllowSlow = false);
 /** Find the best known block, and make it the tip of the block chain */
-<<<<<<< HEAD
-bool ActivateBestChain(CValidationState &state);
+
+// ***TODO***
 double ConvertBitsToDouble(unsigned int nBits);
-int64_t GetBlockValue(int nBits, int nHeight, int64_t nFees);
 int64_t GetMasternodePayment(int nHeight, int64_t blockValue);
 unsigned int GetNextWorkRequired(const CBlockIndex* pindexLast, const CBlockHeader *pblock);
 
-void UpdateTime(CBlockHeader& block, const CBlockIndex* pindexPrev);
-=======
 bool ActivateBestChain(CValidationState &state, CBlock *pblock = NULL);
-CAmount GetBlockValue(int nHeight, const CAmount& nFees);
->>>>>>> 4635a4c4
+CAmount GetBlockValue(int nBits, int nHeight, const CAmount& nFees);
 
 /** Create a new block index entry for a given block hash */
 CBlockIndex * InsertBlockIndex(uint256 hash);
@@ -264,15 +227,12 @@
 
 /** (try to) add transaction to memory pool **/
 bool AcceptToMemoryPool(CTxMemPool& pool, CValidationState &state, const CTransaction &tx, bool fLimitFree,
-<<<<<<< HEAD
                         bool* pfMissingInputs, bool fRejectInsaneFee=false, bool ignoreFees=false);
 
-bool AcceptableInputs(CTxMemPool& pool, CValidationState &state, const CTransaction &tx, bool ignoreFees=true);
+bool AcceptableInputs(CTxMemPool& pool, CValidationState &state, const CTransaction &tx, bool fLimitFree,
+                        bool* pfMissingInputs, bool fRejectInsaneFee=false, bool ignoreFees=false);
 
 int GetInputAge(CTxIn& vin);
-=======
-                        bool* pfMissingInputs, bool fRejectInsaneFee=false);
->>>>>>> 4635a4c4
 
 
 struct CNodeStateStats {
@@ -357,28 +317,7 @@
 /** Apply the effects of this transaction on the UTXO set represented by view */
 void UpdateCoins(const CTransaction& tx, CValidationState &state, CCoinsViewCache &inputs, CTxUndo &txundo, int nHeight);
 
-<<<<<<< HEAD
-inline bool AllowFree(double dPriority)
-{
-    // Large (in bytes) low-priority (new, small-coin) transactions
-    // need a fee.
-    return dPriority > COIN * 576 / 250;
-}
-
-// Check whether all inputs of this transaction are valid (no double spends, scripts & sigs, amounts)
-// This does not modify the UTXO set. If pvChecks is not NULL, script checks are pushed onto it
-// instead of being performed inline.
-bool CheckInputs(const CTransaction& tx, CValidationState &state, CCoinsViewCache &view, bool fScriptChecks = true,
-                 unsigned int flags = SCRIPT_VERIFY_P2SH | SCRIPT_VERIFY_STRICTENC,
-                 std::vector<CScriptCheck> *pvChecks = NULL);
-
-// Apply the effects of this transaction on the UTXO set represented by view
-void UpdateCoins(const CTransaction& tx, CValidationState &state, CCoinsViewCache &inputs, CTxUndo &txundo, int nHeight, const uint256 &txhash);
-
-// Context-independent validity checks
-=======
 /** Context-independent validity checks */
->>>>>>> 4635a4c4
 bool CheckTransaction(const CTransaction& tx, CValidationState& state);
 
 /** Check for standard transaction types
@@ -433,131 +372,8 @@
         std::swap(ptxTo, check.ptxTo);
         std::swap(nIn, check.nIn);
         std::swap(nFlags, check.nFlags);
-<<<<<<< HEAD
-        std::swap(nHashType, check.nHashType);
-    }
-};
-
-/** A transaction with a merkle branch linking it to the block chain. */
-class CMerkleTx : public CTransaction
-{
-private:
-    int GetDepthInMainChainINTERNAL(CBlockIndex* &pindexRet) const;
-
-public:
-    uint256 hashBlock;
-    std::vector<uint256> vMerkleBranch;
-    int nIndex;
-
-    // memory only
-    mutable bool fMerkleVerified;
-
-
-    CMerkleTx()
-    {
-        Init();
-    }
-
-    CMerkleTx(const CTransaction& txIn) : CTransaction(txIn)
-    {
-        Init();
-    }
-
-    void Init()
-    {
-        hashBlock = 0;
-        nIndex = -1;
-        fMerkleVerified = false;
-    }
-
-
-    IMPLEMENT_SERIALIZE
-    (
-        nSerSize += SerReadWrite(s, *(CTransaction*)this, nType, nVersion, ser_action);
-        nVersion = this->nVersion;
-        READWRITE(hashBlock);
-        READWRITE(vMerkleBranch);
-        READWRITE(nIndex);
-    )
-
-
-    int SetMerkleBranch(const CBlock* pblock=NULL);
-
-    // Return depth of transaction in blockchain:
-    // -1  : not in blockchain, and not in memory pool (conflicted transaction)
-    //  0  : in memory pool, waiting to be included in a block
-    // >=1 : this many blocks deep in the main chain
-    int GetDepthInMainChain(CBlockIndex* &pindexRet, bool enableIX=true) const;
-    int GetDepthInMainChain(bool enableIX=true) const { CBlockIndex *pindexRet; return GetDepthInMainChain(pindexRet, enableIX); }
-    bool IsInMainChain() const { CBlockIndex *pindexRet; return GetDepthInMainChainINTERNAL(pindexRet) > 0; }
-    int GetBlocksToMaturity() const;
-    bool AcceptToMemoryPool(bool fLimitFree=true);
-    int GetTransactionLockSignatures() const;
-    bool IsTransactionLockTimedOut() const;
-
-
-};
-
-
-
-
-
-/** Data structure that represents a partial merkle tree.
- *
- * It respresents a subset of the txid's of a known block, in a way that
- * allows recovery of the list of txid's and the merkle root, in an
- * authenticated way.
- *
- * The encoding works as follows: we traverse the tree in depth-first order,
- * storing a bit for each traversed node, signifying whether the node is the
- * parent of at least one matched leaf txid (or a matched txid itself). In
- * case we are at the leaf level, or this bit is 0, its merkle node hash is
- * stored, and its children are not explorer further. Otherwise, no hash is
- * stored, but we recurse into both (or the only) child branch. During
- * decoding, the same depth-first traversal is performed, consuming bits and
- * hashes as they written during encoding.
- *
- * The serialization is fixed and provides a hard guarantee about the
- * encoded size:
- *
- *   SIZE <= 10 + ceil(32.25*N)
- *
- * Where N represents the number of leaf nodes of the partial tree. N itself
- * is bounded by:
- *
- *   N <= total_transactions
- *   N <= 1 + matched_transactions*tree_height
- *
- * The serialization format:
- *  - uint32     total_transactions (4 bytes)
- *  - varint     number of hashes   (1-3 bytes)
- *  - uint256[]  hashes in depth-first order (<= 32*N bytes)
- *  - varint     number of bytes of flag bits (1-3 bytes)
- *  - byte[]     flag bits, packed per 8 in a byte, least significant bit first (<= 2*N-1 bits)
- * The size constraints follow from this.
- */
-class CPartialMerkleTree
-{
-protected:
-    // the total number of transactions in the block
-    unsigned int nTransactions;
-
-    // node-is-parent-of-matched-txid bits
-    std::vector<bool> vBits;
-
-    // txids and internal hashes
-    std::vector<uint256> vHash;
-
-    // flag set when encountering invalid data
-    bool fBad;
-
-    // helper function to efficiently calculate the number of nodes at given height in the merkle tree
-    unsigned int CalcTreeWidth(int height) {
-        return (nTransactions+(1 << height)-1) >> height;
-=======
         std::swap(cacheStore, check.cacheStore);
         std::swap(error, check.error);
->>>>>>> 4635a4c4
     }
 
     ScriptError GetScriptError() const { return error; }
@@ -578,22 +394,14 @@
  *  of problems. Note that in any case, coins may be modified. */
 bool DisconnectBlock(CBlock& block, CValidationState& state, CBlockIndex* pindex, CCoinsViewCache& coins, bool* pfClean = NULL);
 
-<<<<<<< HEAD
 /** Find a conflicting transcation in a block and disconnect all up to that point **/
 bool DisconnectBlockAndInputs(CValidationState &state, CTransaction txLock);
 
-// reprocess a number of blocks to try and get on the correct chain again
+/** Reprocess a number of blocks to try and get on the correct chain again **/
 bool DisconnectBlocksAndReprocess(int blocks);
 
-// Apply the effects of this block (with given index) on the UTXO set represented by coins
-bool ConnectBlock(CBlock& block, CValidationState& state, CBlockIndex* pindex, CCoinsViewCache& coins, bool fJustCheck = false);
-
-// Add this block to the block index, and if necessary, switch the active block chain to this
-bool AddToBlockIndex(CBlock& block, CValidationState& state, const CDiskBlockPos& pos);
-=======
 /** Apply the effects of this block (with given index) on the UTXO set represented by coins */
 bool ConnectBlock(const CBlock& block, CValidationState& state, CBlockIndex* pindex, CCoinsViewCache& coins, bool fJustCheck = false);
->>>>>>> 4635a4c4
 
 /** Context-independent validity checks */
 bool CheckBlockHeader(const CBlockHeader& block, CValidationState& state, bool fCheckPOW = true);
@@ -769,28 +577,16 @@
 
 class CValidationInterface {
 protected:
-<<<<<<< HEAD
-    virtual void SyncTransaction(const uint256 &hash, const CTransaction &tx, const CBlock *pblock) =0;
-    virtual void EraseFromWallet(const uint256 &hash) =0;
-    virtual void SetBestChain(const CBlockLocator &locator) =0;
-    virtual bool UpdatedTransaction(const uint256 &hash) =0;
-    virtual void Inventory(const uint256 &hash) =0;
-    virtual void ResendWalletTransactions() =0;
-    friend void ::RegisterWallet(CWalletInterface*);
-    friend void ::UnregisterWallet(CWalletInterface*);
-    friend void ::UnregisterAllWallets();
-=======
     virtual void SyncTransaction(const CTransaction &tx, const CBlock *pblock) {};
     virtual void EraseFromWallet(const uint256 &hash) {};
     virtual void SetBestChain(const CBlockLocator &locator) {};
-    virtual void UpdatedTransaction(const uint256 &hash) {};
+    virtual bool UpdatedTransaction(const uint256 &hash) {return false;};
     virtual void Inventory(const uint256 &hash) {};
     virtual void ResendWalletTransactions() {};
     virtual void BlockChecked(const CBlock&, const CValidationState&) {};
     friend void ::RegisterValidationInterface(CValidationInterface*);
     friend void ::UnregisterValidationInterface(CValidationInterface*);
     friend void ::UnregisterAllValidationInterfaces();
->>>>>>> 4635a4c4
 };
 
 #endif // BITCOIN_MAIN_H