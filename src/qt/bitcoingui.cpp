--- conflicted
+++ resolved
@@ -363,23 +363,15 @@
     aboutAction = new QAction(QIcon(":/icons/" + theme + "/about"), tr("&About Dash Core"), this);
     aboutAction->setStatusTip(tr("Show information about Dash Core"));
     aboutAction->setMenuRole(QAction::AboutRole);
-<<<<<<< HEAD
+    aboutAction->setEnabled(false);
     aboutQtAction = new QAction(QIcon(":/icons/" + theme + "/about_qt"), tr("About &Qt"), this);
-=======
-    aboutAction->setEnabled(false);
-    aboutQtAction = new QAction(platformStyle->TextColorIcon(":/icons/about_qt"), tr("About &Qt"), this);
->>>>>>> 1233cb42
     aboutQtAction->setStatusTip(tr("Show information about Qt"));
     aboutQtAction->setMenuRole(QAction::AboutQtRole);
     optionsAction = new QAction(QIcon(":/icons/" + theme + "/options"), tr("&Options..."), this);
     optionsAction->setStatusTip(tr("Modify configuration options for Dash Core"));
     optionsAction->setMenuRole(QAction::PreferencesRole);
-<<<<<<< HEAD
+    optionsAction->setEnabled(false);
     toggleHideAction = new QAction(QIcon(":/icons/" + theme + "/about"), tr("&Show / Hide"), this);
-=======
-    optionsAction->setEnabled(false);
-    toggleHideAction = new QAction(platformStyle->TextColorIcon(":/icons/about"), tr("&Show / Hide"), this);
->>>>>>> 1233cb42
     toggleHideAction->setStatusTip(tr("Show or hide the main Window"));
 
     encryptWalletAction = new QAction(QIcon(":/icons/" + theme + "/lock_closed"), tr("&Encrypt Wallet..."), this);
@@ -389,7 +381,6 @@
     backupWalletAction->setStatusTip(tr("Backup wallet to another location"));
     changePassphraseAction = new QAction(QIcon(":/icons/" + theme + "/key"), tr("&Change Passphrase..."), this);
     changePassphraseAction->setStatusTip(tr("Change the passphrase used for wallet encryption"));
-<<<<<<< HEAD
     unlockWalletAction = new QAction(tr("&Unlock Wallet..."), this);
     unlockWalletAction->setToolTip(tr("Unlock wallet"));
     lockWalletAction = new QAction(tr("&Lock Wallet"), this);
@@ -414,21 +405,14 @@
     openMNConfEditorAction->setStatusTip(tr("Open Masternode configuration file"));    
     showBackupsAction = new QAction(QIcon(":/icons/" + theme + "/browse"), tr("Show Automatic &Backups"), this);
     showBackupsAction->setStatusTip(tr("Show automatically created wallet backups"));
+    // initially disable the debug window menu items
+    openInfoAction->setEnabled(false);
+    openRPCConsoleAction->setEnabled(false);
+    openGraphAction->setEnabled(false);
+    openPeersAction->setEnabled(false);
+    openRepairAction->setEnabled(false);
 
     usedSendingAddressesAction = new QAction(QIcon(":/icons/" + theme + "/address-book"), tr("&Sending addresses..."), this);
-=======
-    signMessageAction = new QAction(platformStyle->TextColorIcon(":/icons/edit"), tr("Sign &message..."), this);
-    signMessageAction->setStatusTip(tr("Sign messages with your Bitcoin addresses to prove you own them"));
-    verifyMessageAction = new QAction(platformStyle->TextColorIcon(":/icons/verify"), tr("&Verify message..."), this);
-    verifyMessageAction->setStatusTip(tr("Verify messages to ensure they were signed with specified Bitcoin addresses"));
-
-    openRPCConsoleAction = new QAction(platformStyle->TextColorIcon(":/icons/debugwindow"), tr("&Debug window"), this);
-    openRPCConsoleAction->setStatusTip(tr("Open debugging and diagnostic console"));
-    // initially disable the debug window menu item
-    openRPCConsoleAction->setEnabled(false);
-
-    usedSendingAddressesAction = new QAction(platformStyle->TextColorIcon(":/icons/address-book"), tr("&Sending addresses..."), this);
->>>>>>> 1233cb42
     usedSendingAddressesAction->setStatusTip(tr("Show the list of used sending addresses and labels"));
     usedReceivingAddressesAction = new QAction(QIcon(":/icons/" + theme + "/address-book"), tr("&Receiving addresses..."), this);
     usedReceivingAddressesAction->setStatusTip(tr("Show the list of used receiving addresses and labels"));
@@ -1131,7 +1115,11 @@
 void BitcoinGUI::showEvent(QShowEvent *event)
 {
     // enable the debug window when the main window shows up
+    openInfoAction->setEnabled(true);
     openRPCConsoleAction->setEnabled(true);
+    openGraphAction->setEnabled(true);
+    openPeersAction->setEnabled(true);
+    openRepairAction->setEnabled(true);
     aboutAction->setEnabled(true);
     optionsAction->setEnabled(true);
 }
