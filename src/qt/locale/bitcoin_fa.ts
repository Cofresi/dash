<?xml version="1.0" encoding="utf-8"?>
<!DOCTYPE TS>
<TS version="2.0" language="fa">
<defaultcodec>UTF-8</defaultcodec>
<context>
    <name>AboutDialog</name>
    <message>
        <location filename="../forms/aboutdialog.ui" line="14"/>
        <source>About Bitcoin</source>
        <translation>در مورد Bitcoin</translation>
    </message>
    <message>
        <location filename="../forms/aboutdialog.ui" line="53"/>
        <source>&lt;b&gt;Bitcoin&lt;/b&gt; version</source>
        <translation>نسخه Bitcoin</translation>
    </message>
    <message>
        <location filename="../forms/aboutdialog.ui" line="91"/>
        <source>Copyright © 2009-2012 Bitcoin Developers

This is experimental software.

Distributed under the MIT/X11 software license, see the accompanying file license.txt or http://www.opensource.org/licenses/mit-license.php.

This product includes software developed by the OpenSSL Project for use in the OpenSSL Toolkit (http://www.openssl.org/) and cryptographic software written by Eric Young (eay@cryptsoft.com) and UPnP software written by Thomas Bernard.</source>
        <translation>کپی رایت © 2012-2009 Bitcoin Developers

این یک نرم‌افزار آزمایشی است.

توزیع شده تحت امتیاز نرم‌افزار MIT/X11، از فایل همراه با عنوان license.txt یا http://www.opensource.org/licenses/mit-license.php دیدن کنید.

این محصول از نرم‌افزار ساخته شده در OpenSSL Project برای استفاده در جعبه ابزار OpenSSL‏ (http://www.openssl.org/‎)، نرم‌افزار نهفته نوشته شده توسط اریک یانگ (eay@cryptsoft.com) و نرم‌افزار UPnP نوشته شده توسط توماس برنارد تشکیل شده است.</translation>
    </message>
</context>
<context>
    <name>AddressBookPage</name>
    <message>
        <location filename="../forms/addressbookpage.ui" line="14"/>
        <source>Address Book</source>
        <translation>فهرست آدرس</translation>
    </message>
    <message>
        <location filename="../forms/addressbookpage.ui" line="20"/>
        <source>These are your Bitcoin addresses for receiving payments.  You may want to give a different one to each sender so you can keep track of who is paying you.</source>
        <translation>ااینجا آدرسهای بیتکویین هستند برای در یافت پر داختها. شما می توانید از مسیر های متفاوت پر داخت در بیابید بدین دلیل شما می توانید مسیر پر داخت کننده نگهداری کنید
درس روی پنجره اصلی نمایش می شود</translation>
    </message>
    <message>
        <location filename="../forms/addressbookpage.ui" line="33"/>
        <source>Double-click to edit address or label</source>
        <translation>برای ویرایش آدرس یا بر چسب دو بار کلیک کنید</translation>
    </message>
    <message>
        <location filename="../forms/addressbookpage.ui" line="57"/>
        <source>Create a new address</source>
        <translation>آدرس جدید ایجاد کنید</translation>
    </message>
    <message>
        <location filename="../forms/addressbookpage.ui" line="60"/>
        <source>&amp;New Address...</source>
        <translation>آدرس نو...</translation>
    </message>
    <message>
        <location filename="../forms/addressbookpage.ui" line="71"/>
        <source>Copy the currently selected address to the system clipboard</source>
        <translation>آدرس انتخاب شده در سیستم تخته رسم گیره دار کپی کنید</translation>
    </message>
    <message>
        <location filename="../forms/addressbookpage.ui" line="74"/>
        <source>&amp;Copy to Clipboard</source>
        <translation>کپی در تخته رسم گیره دار</translation>
    </message>
    <message>
        <location filename="../forms/addressbookpage.ui" line="85"/>
        <source>Show &amp;QR Code</source>
        <translation>نمایش &amp;کد QR</translation>
    </message>
    <message>
        <location filename="../forms/addressbookpage.ui" line="99"/>
        <source>&amp;Sign Message</source>
        <translation>&amp;امضای پیام</translation>
    </message>
    <message>
        <location filename="../forms/addressbookpage.ui" line="110"/>
        <source>Delete the currently selected address from the list. Only sending addresses can be deleted.</source>
        <translation>آدرس انتخاب شده از لیست حذف کنید. فقط آدرسهای ارسال شده می شود حذف کرد</translation>
    </message>
    <message>
        <location filename="../forms/addressbookpage.ui" line="113"/>
        <source>&amp;Delete</source>
        <translation>حذف</translation>
    </message>
    <message>
        <location filename="../forms/addressbookpage.ui" line="96"/>
        <source>Sign a message to prove you own this address</source>
        <translation>یک پیام را امضا کنید تا ثابت کنید صاحب این نشانی هستید</translation>
    </message>
    <message>
<<<<<<< HEAD
        <location filename="../addressbookpage.cpp" line="65"/>
=======
        <location filename="../addressbookpage.cpp" line="61"/>
>>>>>>> 423cece2
        <source>Copy address</source>
        <translation>کپی آدرس </translation>
    </message>
    <message>
        <location filename="../addressbookpage.cpp" line="66"/>
        <source>Copy label</source>
        <translation>کپی بر چسب</translation>
    </message>
    <message>
        <location filename="../addressbookpage.cpp" line="67"/>
        <source>Edit</source>
        <translation>ویرایش</translation>
    </message>
    <message>
        <location filename="../addressbookpage.cpp" line="68"/>
        <source>Delete</source>
        <translation>حذف</translation>
    </message>
    <message>
        <location filename="../addressbookpage.cpp" line="285"/>
        <source>Export Address Book Data</source>
        <translation>آدرس انتخاب شده در سیستم تخته رسم گیره دار کپی کنید</translation>
    </message>
    <message>
        <location filename="../addressbookpage.cpp" line="286"/>
        <source>Comma separated file (*.csv)</source>
        <translation>Comma separated file (*.csv)</translation>
    </message>
    <message>
        <location filename="../addressbookpage.cpp" line="299"/>
        <source>Error exporting</source>
        <translation>خطای صدور</translation>
    </message>
    <message>
        <location filename="../addressbookpage.cpp" line="299"/>
        <source>Could not write to file %1.</source>
        <translation>تا فایل %1 نمی شود نوشت</translation>
    </message>
</context>
<context>
    <name>AddressTableModel</name>
    <message>
        <location filename="../addresstablemodel.cpp" line="78"/>
        <source>Label</source>
        <translation>بر چسب</translation>
    </message>
    <message>
        <location filename="../addresstablemodel.cpp" line="78"/>
        <source>Address</source>
        <translation>آدرس</translation>
    </message>
    <message>
        <location filename="../addresstablemodel.cpp" line="114"/>
        <source>(no label)</source>
        <translation>بدون برچسب</translation>
    </message>
</context>
<context>
    <name>AskPassphraseDialog</name>
    <message>
        <location filename="../forms/askpassphrasedialog.ui" line="26"/>
        <source>Dialog</source>
        <translation>تگفتگو</translation>
    </message>
    <message>
        <location filename="../forms/askpassphrasedialog.ui" line="47"/>
        <source>Enter passphrase</source>
        <translation>وارد عبارت عبور</translation>
    </message>
    <message>
        <location filename="../forms/askpassphrasedialog.ui" line="61"/>
        <source>New passphrase</source>
        <translation>عبارت عبور نو</translation>
    </message>
    <message>
        <location filename="../forms/askpassphrasedialog.ui" line="75"/>
        <source>Repeat new passphrase</source>
        <translation>تکرار عبارت عبور نو</translation>
    </message>
    <message>
        <location filename="../forms/askpassphrasedialog.ui" line="94"/>
        <source>TextLabel</source>
        <translation>بر چسب</translation>
    </message>
    <message>
        <location filename="../askpassphrasedialog.cpp" line="34"/>
        <source>Enter the new passphrase to the wallet.&lt;br/&gt;Please use a passphrase of &lt;b&gt;10 or more random characters&lt;/b&gt;, or &lt;b&gt;eight or more words&lt;/b&gt;.</source>
        <translation>وارد کنید..&amp;lt;br/&amp;gt عبارت عبور نو در پنجره   
 10 یا بیشتر کاراکتورهای تصادفی استفاده کنید &amp;lt;b&amp;gt لطفا عبارت عبور</translation>
    </message>
    <message>
        <location filename="../askpassphrasedialog.cpp" line="35"/>
        <source>Encrypt wallet</source>
        <translation>رمز بندی پنجره</translation>
    </message>
    <message>
        <location filename="../askpassphrasedialog.cpp" line="38"/>
        <source>This operation needs your wallet passphrase to unlock the wallet.</source>
        <translation>این عملیت نیاز  عبارت عبور پنجره شما دارد برای رمز گشایی آن</translation>
    </message>
    <message>
        <location filename="../askpassphrasedialog.cpp" line="43"/>
        <source>Unlock wallet</source>
        <translation>تکرار عبارت عبور نو</translation>
    </message>
    <message>
        <location filename="../askpassphrasedialog.cpp" line="46"/>
        <source>This operation needs your wallet passphrase to decrypt the wallet.</source>
        <translation>این عملیت نیاز عبارت عبور شما دارد برای رمز بندی آن</translation>
    </message>
    <message>
        <location filename="../askpassphrasedialog.cpp" line="51"/>
        <source>Decrypt wallet</source>
        <translation>رمز بندی پنجره</translation>
    </message>
    <message>
        <location filename="../askpassphrasedialog.cpp" line="54"/>
        <source>Change passphrase</source>
        <translation>تغییر عبارت عبور</translation>
    </message>
    <message>
        <location filename="../askpassphrasedialog.cpp" line="55"/>
        <source>Enter the old and new passphrase to the wallet.</source>
        <translation>عبارت عبور نو و قدیم در پنجره وارد کنید</translation>
    </message>
    <message>
        <location filename="../askpassphrasedialog.cpp" line="101"/>
        <source>Confirm wallet encryption</source>
        <translation>تایید رمز گذاری</translation>
    </message>
    <message>
        <location filename="../askpassphrasedialog.cpp" line="102"/>
        <source>WARNING: If you encrypt your wallet and lose your passphrase, you will &lt;b&gt;LOSE ALL OF YOUR BITCOINS&lt;/b&gt;!
Are you sure you wish to encrypt your wallet?</source>
        <translation>هشدار اگر شما روی پنجره رمز بگذارید و عبارت عبور فراموش کنید همه بیتکویینس شما گم می کنید. متماینید کن که می خواهید رمز بگذارید</translation>
    </message>
    <message>
        <location filename="../askpassphrasedialog.cpp" line="111"/>
        <location filename="../askpassphrasedialog.cpp" line="160"/>
        <source>Wallet encrypted</source>
        <translation>تغییر عبارت عبور</translation>
    </message>
    <message>
        <location filename="../askpassphrasedialog.cpp" line="112"/>
        <source>Bitcoin will close now to finish the encryption process. Remember that encrypting your wallet cannot fully protect your bitcoins from being stolen by malware infecting your computer.</source>
        <translation>Biticon هم اکنون بسته می‌شود تا فرایند رمزگذاری را تمام کند. به خاطر داشته باشید که رمزگذاری کیف پولتان نمی‌تواند به طور کامل بیتیکون‌های شما را در برابر دزدیده شدن توسط بدافزارهایی که رایانه شما را آلوده می‌کنند، محافظت نماید.</translation>
    </message>
    <message>
        <location filename="../askpassphrasedialog.cpp" line="117"/>
        <location filename="../askpassphrasedialog.cpp" line="124"/>
        <location filename="../askpassphrasedialog.cpp" line="166"/>
        <location filename="../askpassphrasedialog.cpp" line="172"/>
        <source>Wallet encryption failed</source>
        <translation>عبارت عبور نو و قدیم در پنجره وارد کنید</translation>
    </message>
    <message>
        <location filename="../askpassphrasedialog.cpp" line="118"/>
        <source>Wallet encryption failed due to an internal error. Your wallet was not encrypted.</source>
        <translation>تنا موفق رمز بندی پنجره ناشی از خطای داخل شد. پنجره شما مرز بندی نشده است</translation>
    </message>
    <message>
        <location filename="../askpassphrasedialog.cpp" line="125"/>
        <location filename="../askpassphrasedialog.cpp" line="173"/>
        <source>The supplied passphrases do not match.</source>
        <translation>عبارت عبور عرضه تطابق نشد</translation>
    </message>
    <message>
        <location filename="../askpassphrasedialog.cpp" line="136"/>
        <source>Wallet unlock failed</source>
        <translation>نجره رمز گذار شد</translation>
    </message>
    <message>
        <location filename="../askpassphrasedialog.cpp" line="137"/>
        <location filename="../askpassphrasedialog.cpp" line="148"/>
        <location filename="../askpassphrasedialog.cpp" line="167"/>
        <source>The passphrase entered for the wallet decryption was incorrect.</source>
        <translation>اموفق رمز بندی پنجر</translation>
    </message>
    <message>
        <location filename="../askpassphrasedialog.cpp" line="161"/>
        <source>Wallet passphrase was successfully changed.</source>
        <translation>wallet passphrase با موفقیت تغییر یافت</translation>
    </message>
    <message>
        <location filename="../askpassphrasedialog.cpp" line="208"/>
        <location filename="../askpassphrasedialog.cpp" line="232"/>
        <source>Warning: The Caps Lock key is on.</source>
        <translation>هشدار: کلید حروف بزرگ روشن است.</translation>
    </message>
    <message>
        <location filename="../askpassphrasedialog.cpp" line="147"/>
        <source>Wallet decryption failed</source>
        <translation>ناموفق رمز بندی پنجره</translation>
    </message>
</context>
<context>
    <name>BitcoinGUI</name>
    <message>
        <location filename="../bitcoingui.cpp" line="250"/>
        <source>&amp;Export...</source>
        <translation>&amp;;صادرات</translation>
    </message>
    <message>
        <location filename="../bitcoingui.cpp" line="197"/>
        <source>&amp;Address Book</source>
        <translation>دفتر آدرس</translation>
    </message>
    <message>
        <location filename="../bitcoingui.cpp" line="198"/>
        <source>Edit the list of stored addresses and labels</source>
        <translation>ویرایش لیست آدرسها و بر چسب های ذخیره ای</translation>
    </message>
    <message>
<<<<<<< HEAD
        <location filename="../bitcoingui.cpp" line="215"/>
        <source>Sign &amp;message</source>
        <translation>امضای &amp;پیام</translation>
    </message>
    <message>
        <location filename="../bitcoingui.cpp" line="216"/>
        <source>Prove you control an address</source>
        <translation>اثبات کنید که روی یک نشانی کنترل دارید</translation>
    </message>
    <message>
        <location filename="../bitcoingui.cpp" line="235"/>
        <source>E&amp;xit</source>
        <translation>خروج</translation>
    </message>
    <message>
        <location filename="../bitcoingui.cpp" line="242"/>
        <source>About &amp;Qt</source>
        <translation>درباره &amp;Qt</translation>
    </message>
    <message>
        <location filename="../bitcoingui.cpp" line="246"/>
        <source>Modify configuration options for bitcoin</source>
        <translation>صلاح تنظیمات برای بیتکویین</translation>
    </message>
    <message>
=======
>>>>>>> 423cece2
        <location filename="../bitcoingui.cpp" line="252"/>
        <source>&amp;Encrypt Wallet</source>
        <translation>&amp;رمز بندی پنجره</translation>
    </message>
    <message>
        <location filename="../bitcoingui.cpp" line="257"/>
        <source>&amp;Change Passphrase</source>
        <translation>تغییر عبارت عبور</translation>
    </message>
    <message>
        <location filename="../bitcoingui.cpp" line="418"/>
        <source>bitcoin-qt</source>
        <translation>بیتکویین</translation>
    </message>
    <message>
        <location filename="../bitcoingui.cpp" line="577"/>
        <source>Last received block was generated %1.</source>
        <translation>خرین بلوک در یافت شده  تولید شده بود %1 </translation>
    </message>
    <message>
<<<<<<< HEAD
        <location filename="../bitcoingui.cpp" line="71"/>
        <source>Bitcoin Wallet</source>
        <translation>پنجره بیتکویین</translation>
    </message>
    <message>
        <location filename="../bitcoingui.cpp" line="665"/>
        <source>Sent transaction</source>
        <translation>معامله ارسال شده</translation>
    </message>
    <message>
        <location filename="../bitcoingui.cpp" line="185"/>
=======
        <location filename="../bitcoingui.cpp" line="187"/>
>>>>>>> 423cece2
        <source>&amp;Overview</source>
        <translation>بررسی اجمالی</translation>
    </message>
    <message>
        <location filename="../bitcoingui.cpp" line="243"/>
        <source>Show information about Qt</source>
        <translation>نمایش اطلاعات درباره Qt</translation>
    </message>
    <message>
        <location filename="../bitcoingui.cpp" line="251"/>
        <source>Export the data in the current tab to a file</source>
        <translation>داده ها  نوارِ جاری را به فایل انتقال دهید</translation>
    </message>
    <message>
        <location filename="../bitcoingui.cpp" line="256"/>
        <source>Backup wallet to another location</source>
        <translation>نسخه پیشتیبان wallet  را به محل دیگر انتقال دهید</translation>
    </message>
    <message>
<<<<<<< HEAD
        <location filename="../bitcoingui.cpp" line="210"/>
        <source>Send coins to a bitcoin address</source>
        <translation>ارسال سکه به آدرس بیتکویین </translation>
    </message>
    <message>
        <location filename="../bitcoingui.cpp" line="255"/>
        <source>&amp;Backup Wallet</source>
        <translation type="unfinished">پشتیبان گیری از wallet</translation>
    </message>
    <message>
        <location filename="../bitcoingui.cpp" line="564"/>
        <source>Up to date</source>
        <translation>تا تاریخ</translation>
=======
        <location filename="../bitcoingui.cpp" line="501"/>
        <source>Downloaded %1 blocks of transaction history.</source>
        <translation>دانلود  بلوکهای معملات %1</translation>
    </message>
    <message>
        <location filename="../bitcoingui.cpp" line="194"/>
        <source>Browse transaction history</source>
        <translation>نمایش تاریخ معاملات</translation>
    </message>
    <message>
        <location filename="../bitcoingui.cpp" line="199"/>
        <source>&amp;Address Book</source>
        <translation>دفتر آدرس</translation>
    </message>
    <message numerus="yes">
        <location filename="../bitcoingui.cpp" line="528"/>
        <source>%n day(s) ago</source>
        <translation>
            <numerusform>%n بعد از چند روزز </numerusform>
        </translation>
>>>>>>> 423cece2
    </message>
    <message>
        <location filename="../bitcoingui.cpp" line="792"/>
        <source>Wallet is &lt;b&gt;encrypted&lt;/b&gt; and currently &lt;b&gt;unlocked&lt;/b&gt;</source>
        <translation>زمایش شبکهه</translation>
    </message>
    <message>
        <location filename="../bitcoingui.cpp" line="236"/>
        <source>Quit application</source>
        <translation>خروج از برنامه </translation>
    </message>
    <message>
        <location filename="../bitcoingui.cpp" line="633"/>
        <source>This transaction is over the size limit.  You can still send it for a fee of %1, which goes to the nodes that process your transaction and helps to support the network.  Do you want to pay the fee?</source>
        <translation>این معامله از اندازه محدوده بیشتر است. شما می توانید آد را با دستمزد 1% بفرستید که شامل گره معامله شما می باشد و به شبکه های اینترنتی کمک خواهد کردو آیا شما می خواهید این پول پر داخت%1</translation>
    </message>
    <message>
        <location filename="../bitcoingui.cpp" line="253"/>
        <source>Encrypt or decrypt wallet</source>
        <translation>رمز بندی یا رمز گشایی پنجره</translation>
    </message>
    <message>
        <location filename="../bitcoingui.cpp" line="203"/>
        <source>&amp;Receive coins</source>
        <translation>در یافت سکه</translation>
    </message>
    <message>
<<<<<<< HEAD
        <location filename="../bitcoingui.cpp" line="666"/>
        <source>Incoming transaction</source>
        <translation>معامله در یافت شده</translation>
    </message>
    <message>
        <location filename="../bitcoingui.cpp" line="239"/>
        <source>&amp;About %1</source>
        <translation>&amp;حدود%1</translation>
    </message>
    <message>
        <location filename="../bitcoingui.cpp" line="327"/>
        <source>[testnet]</source>
        <translation>آزمایش شبکه</translation>
    </message>
    <message numerus="yes">
        <location filename="../bitcoingui.cpp" line="482"/>
        <source>%n active connection(s) to Bitcoin network</source>
        <translation>
            <numerusform>در صد ارتباطات فعال بیتکویین با شبکه %n</numerusform>
        </translation>
    </message>
    <message>
        <location filename="../bitcoingui.cpp" line="667"/>
        <source>Date: %1
Amount: %2
Type: %3
Address: %4
</source>
        <translation>تاریخ %1
مبلغ%2
نوع %3
آدرس %4</translation>
=======
        <location filename="../bitcoingui.cpp" line="212"/>
        <source>Send coins to a bitcoin address</source>
        <translation>ارسال سکه به آدرس بیتکویین </translation>
>>>>>>> 423cece2
    </message>
    <message numerus="yes">
        <location filename="../bitcoingui.cpp" line="550"/>
        <source>%n minute(s) ago</source>
        <translation>
            <numerusform>%n بعد از چند دقیقه </numerusform>
        </translation>
    </message>
    <message numerus="yes">
        <location filename="../bitcoingui.cpp" line="554"/>
        <source>%n hour(s) ago</source>
        <translation>
            <numerusform>%n بعد از چند دقیقه </numerusform>
        </translation>
    </message>
    <message>
<<<<<<< HEAD
        <location filename="../bitcoingui.cpp" line="826"/>
        <source>Backup Failed</source>
        <translation>عملیات پیشتیبان گیری انجام نشد</translation>
    </message>
    <message>
        <location filename="../bitcoingui.cpp" line="826"/>
        <source>There was an error trying to save the wallet data to the new location.</source>
        <translation>در زمان انتقال داده  wallet  به محل جدید خطا روی داد</translation>
    </message>
    <message>
        <location filename="../bitcoingui.cpp" line="531"/>
        <source>Downloaded %1 blocks of transaction history.</source>
        <translation>دانلود  بلوکهای معملات %1</translation>
    </message>
    <message numerus="yes">
        <location filename="../bitcoingui.cpp" line="558"/>
        <source>%n day(s) ago</source>
        <translation>
            <numerusform>%n بعد از چند روزز </numerusform>
        </translation>
    </message>
    <message>
        <location filename="../bitcoingui.cpp" line="569"/>
        <source>Catching up...</source>
        <translation>ابتلا به بالا</translation>
    </message>
    <message>
        <location filename="../bitcoingui.cpp" line="186"/>
        <source>Show general overview of wallet</source>
        <translation>نمای کلی پنجره نشان بده</translation>
    </message>
    <message>
        <location filename="../bitcoingui.cpp" line="191"/>
        <source>&amp;Transactions</source>
        <translation>&amp;amp;معاملات</translation>
    </message>
    <message>
        <location filename="../bitcoingui.cpp" line="192"/>
        <source>Browse transaction history</source>
        <translation>نمایش تاریخ معاملات</translation>
    </message>
    <message>
        <location filename="../bitcoingui.cpp" line="204"/>
        <source>Show the list of addresses for receiving payments</source>
        <translation>نمایش لیست آدرس ها برای در یافت پر داخت ها</translation>
    </message>
    <message>
        <location filename="../bitcoingui.cpp" line="209"/>
        <source>&amp;Send coins</source>
        <translation>رسال سکه ها</translation>
=======
        <location filename="../bitcoingui.cpp" line="205"/>
        <source>&amp;Receive coins</source>
        <translation>در یافت سکه</translation>
    </message>
    <message>
        <location filename="../bitcoingui.cpp" line="783"/>
        <source>Wallet is &lt;b&gt;encrypted&lt;/b&gt; and currently &lt;b&gt;locked&lt;/b&gt;</source>
        <translation>زمایش شبکه</translation>
    </message>
    <message>
        <location filename="../bitcoingui.cpp" line="237"/>
        <source>E&amp;xit</source>
        <translation>خروج</translation>
>>>>>>> 423cece2
    </message>
    <message>
        <location filename="../bitcoingui.cpp" line="240"/>
        <source>Show information about Bitcoin</source>
        <translation>نمایش اطلاعات در مورد بیتکویین</translation>
    </message>
    <message>
        <location filename="../bitcoingui.cpp" line="245"/>
        <source>&amp;Options...</source>
        <translation>تنظیمات...</translation>
    </message>
    <message>
        <location filename="../bitcoingui.cpp" line="248"/>
        <source>Show/Hide &amp;Bitcoin</source>
        <translation>نمایش/ عدم نمایش BITCOIN</translation>
    </message>
    <message>
        <location filename="../bitcoingui.cpp" line="249"/>
        <source>Show or hide the Bitcoin window</source>
        <translation>صفحه Bitcoin را نمایش دهید/ندهید</translation>
    </message>
    <message>
        <location filename="../bitcoingui.cpp" line="258"/>
        <source>Change the passphrase used for wallet encryption</source>
        <translation>عبارت عبور رمز گشایی پنجره تغییر کنید</translation>
    </message>
    <message>
<<<<<<< HEAD
        <location filename="../bitcoingui.cpp" line="290"/>
        <source>&amp;Settings</source>
        <translation>تنظیمات</translation>
    </message>
    <message>
        <location filename="../bitcoingui.cpp" line="296"/>
        <source>&amp;Help</source>
        <translation>کمک</translation>
=======
        <location filename="../bitcoingui.cpp" line="217"/>
        <source>Sign &amp;message</source>
        <translation>امضای &amp;پیام</translation>
>>>>>>> 423cece2
    </message>
    <message>
        <location filename="../bitcoingui.cpp" line="303"/>
        <source>Tabs toolbar</source>
        <translation>نوار ابزار زبانه ها</translation>
    </message>
    <message>
        <location filename="../bitcoingui.cpp" line="281"/>
        <source>&amp;File</source>
        <translation>فایل</translation>
    </message>
    <message>
        <location filename="../bitcoingui.cpp" line="314"/>
        <source>Actions toolbar</source>
        <translation>نوار ابزار عملیت</translation>
    </message>
<<<<<<< HEAD
    <message>
        <location filename="../bitcoingui.cpp" line="391"/>
        <source>Bitcoin client</source>
        <translation>مشتری Bitcoin</translation>
    </message>
    <message numerus="yes">
        <location filename="../bitcoingui.cpp" line="546"/>
        <source>%n second(s) ago</source>
        <translation>
            <numerusform>%n بعد از چند دقیقه</numerusform>
        </translation>
=======
    <message numerus="yes">
        <location filename="../bitcoingui.cpp" line="463"/>
        <source>%n active connection(s) to Bitcoin network</source>
        <translation>
            <numerusform>در صد ارتباطات فعال بیتکویین با شبکه %n</numerusform>
        </translation>
    </message>
    <message>
        <location filename="../bitcoingui.cpp" line="248"/>
        <source>Modify configuration options for bitcoin</source>
        <translation>صلاح تنظیمات برای بیتکویین</translation>
    </message>
    <message>
        <location filename="../bitcoingui.cpp" line="73"/>
        <source>Bitcoin Wallet</source>
        <translation>پنجره بیتکویین</translation>
    </message>
    <message>
        <location filename="../bitcoingui.cpp" line="149"/>
        <source>Block chain synchronization in progress</source>
        <translation>همگام زنجیر بلوک در حال پیشرفت</translation>
    </message>
    <message>
        <location filename="../bitcoingui.cpp" line="218"/>
        <source>Prove you control an address</source>
        <translation>اثبات کنید که روی یک نشانی کنترل دارید</translation>
    </message>
    <message>
        <location filename="../bitcoingui.cpp" line="241"/>
        <source>&amp;About %1</source>
        <translation>&amp;حدود%1</translation>
    </message>
    <message>
        <location filename="../bitcoingui.cpp" line="250"/>
        <source>Open &amp;Bitcoin</source>
        <translation>باز کردن &amp;amp;بیتکویین </translation>
    </message>
    <message>
        <location filename="../bitcoingui.cpp" line="251"/>
        <source>Show the Bitcoin window</source>
        <translation>نمایش پنجره بیتکویین</translation>
    </message>
    <message>
        <location filename="../bitcoingui.cpp" line="254"/>
        <source>&amp;Encrypt Wallet</source>
        <translation>&amp;رمز بندی پنجره</translation>
    </message>
    <message>
        <location filename="../bitcoingui.cpp" line="257"/>
        <source>&amp;Backup Wallet</source>
        <translation type="unfinished">پشتیبان گیری از wallet</translation>
    </message>
    <message>
        <location filename="../bitcoingui.cpp" line="259"/>
        <source>&amp;Change Passphrase</source>
        <translation>تغییر عبارت عبور</translation>
    </message>
    <message>
        <location filename="../bitcoingui.cpp" line="421"/>
        <source>bitcoin-qt</source>
        <translation>بیتکویین</translation>
    </message>
    <message>
        <location filename="../bitcoingui.cpp" line="489"/>
        <source>Downloaded %1 of %2 blocks of transaction history.</source>
        <translation> %1  %2 دانلود 1% 2% بلوک معاملات</translation>
>>>>>>> 423cece2
    </message>
    <message>
        <location filename="../bitcoingui.cpp" line="506"/>
        <source>Synchronizing with network...</source>
        <translation>همگام سازی با شبکه ...</translation>
    </message>
    <message numerus="yes">
        <location filename="../bitcoingui.cpp" line="508"/>
        <source>~%n block(s) remaining</source>
        <translation>
            <numerusform>%n بلاکِ باقیمانده
%n بلاکِ باقیمانده</numerusform>
        </translation>
    </message>
    <message>
        <location filename="../bitcoingui.cpp" line="519"/>
        <source>Downloaded %1 of %2 blocks of transaction history (%3% done).</source>
        <translation>دانلود %1 از %2 بلاکهای تاریخچه تراکنش (%3% انجام شد)</translation>
    </message>
    <message>
        <location filename="../bitcoingui.cpp" line="800"/>
        <source>Wallet is &lt;b&gt;encrypted&lt;/b&gt; and currently &lt;b&gt;locked&lt;/b&gt;</source>
        <translation>زمایش شبکه</translation>
    </message>
    <message>
        <location filename="../bitcoingui.cpp" line="823"/>
        <source>Backup Wallet</source>
        <translation>نسخه پیشتیبان از wallet  </translation>
    </message>
    <message>
        <location filename="../bitcoingui.cpp" line="823"/>
        <source>Wallet Data (*.dat)</source>
        <translation>داده wallet   (*.DAT)</translation>
    </message>
    <message>
        <location filename="../bitcoingui.cpp" line="638"/>
        <source>Sending...</source>
        <translation>ارسال...</translation>
    </message>
    <message>
<<<<<<< HEAD
        <location filename="../bitcoin.cpp" line="127"/>
        <source>A fatal error occurred. Bitcoin can no longer continue safely and will quit.</source>
        <translation>خطا روی داده است. Bitcoin نمی تواند بدون مشکل ادامه دهد و باید بسته شود</translation>
=======
        <location filename="../bitcoingui.cpp" line="292"/>
        <source>&amp;Settings</source>
        <translation>تنظیمات</translation>
    </message>
    <message>
        <location filename="../bitcoingui.cpp" line="298"/>
        <source>&amp;Help</source>
        <translation>کمک</translation>
    </message>
    <message>
        <location filename="../bitcoin.cpp" line="144"/>
        <source>A fatal error occurred. Bitcoin can no longer continue safely and will quit.</source>
        <translation>خطا روی داده است. Bitcoin نمی تواند بدون مشکل ادامه دهد و باید بسته شود</translation>
    </message>
    <message numerus="yes">
        <location filename="../bitcoingui.cpp" line="516"/>
        <source>%n second(s) ago</source>
        <translation>
            <numerusform>%n بعد از چند دقیقه</numerusform>
        </translation>
    </message>
    <message>
        <location filename="../bitcoingui.cpp" line="244"/>
        <source>About &amp;Qt</source>
        <translation>درباره &amp;Qt</translation>
    </message>
    <message>
        <location filename="../bitcoingui.cpp" line="245"/>
        <source>Show information about Qt</source>
        <translation>نمایش اطلاعات درباره Qt</translation>
    </message>
    <message>
        <location filename="../bitcoingui.cpp" line="253"/>
        <source>Export the data in the current tab to a file</source>
        <translation>داده ها  نوارِ جاری را به فایل انتقال دهید</translation>
>>>>>>> 423cece2
    </message>
    <message>
<<<<<<< HEAD
        <location filename="../optionsdialog.cpp" line="273"/>
        <source>&amp;Unit to show amounts in: </source>
        <translation>&amp;;واحد نمایش مبلغ</translation>
    </message>
    <message>
        <location filename="../optionsdialog.cpp" line="277"/>
        <source>Choose the default subdivision unit to show in the interface, and when sending coins</source>
        <translation>زیر بخش پیش فرض در واسط انتخاب کنید و سکه ها ارسال کنید</translation>
    </message>
    <message>
        <location filename="../optionsdialog.cpp" line="284"/>
        <source>&amp;Display addresses in transaction list</source>
        <translation>نمایش آدرسها در فهرست تراکنش</translation>
    </message>
    <message>
        <location filename="../optionsdialog.cpp" line="285"/>
        <source>Whether to show Bitcoin addresses in the transaction list</source>
        <translation type="unfinished">تا آدرسهای bITCOIN در فهرست تراکنش نمایش داده شوند یا نشوند.</translation>
=======
        <location filename="../bitcoingui.cpp" line="258"/>
        <source>Backup wallet to another location</source>
        <translation>نسخه پیشتیبان wallet  را به محل دیگر انتقال دهید</translation>
    </message>
    <message>
        <location filename="../bitcoingui.cpp" line="329"/>
        <source>[testnet]</source>
        <translation>آزمایش شبکه</translation>
    </message>
    <message>
        <location filename="../bitcoingui.cpp" line="539"/>
        <source>Catching up...</source>
        <translation>ابتلا به بالا</translation>
    </message>
    <message>
        <location filename="../bitcoingui.cpp" line="649"/>
        <source>Incoming transaction</source>
        <translation>معامله در یافت شده</translation>
    </message>
    <message>
        <location filename="../bitcoingui.cpp" line="775"/>
        <source>Wallet is &lt;b&gt;encrypted&lt;/b&gt; and currently &lt;b&gt;unlocked&lt;/b&gt;</source>
        <translation>زمایش شبکهه</translation>
    </message>
    <message>
        <location filename="../bitcoingui.cpp" line="809"/>
        <source>There was an error trying to save the wallet data to the new location.</source>
        <translation>در زمان انتقال داده  wallet  به محل جدید خطا روی داد</translation>
    </message>
    <message>
        <location filename="../bitcoingui.cpp" line="621"/>
        <source>Sending...</source>
        <translation>ارسال...</translation>
>>>>>>> 423cece2
    </message>
</context>
<context>
    <name>DisplayOptionsPage</name>
    <message>
<<<<<<< HEAD
        <location filename="../editaddressdialog.cpp" line="31"/>
        <source>Edit sending address</source>
        <translation>اصلاح آدرس ارسال</translation>
=======
        <location filename="../optionsdialog.cpp" line="269"/>
        <source>&amp;Unit to show amounts in: </source>
        <translation>&amp;;واحد نمایش مبلغ</translation>
>>>>>>> 423cece2
    </message>
    <message>
        <location filename="../optionsdialog.cpp" line="273"/>
        <source>Choose the default subdivision unit to show in the interface, and when sending coins</source>
        <translation>زیر بخش پیش فرض در واسط انتخاب کنید و سکه ها ارسال کنید</translation>
    </message>
    <message>
        <location filename="../optionsdialog.cpp" line="280"/>
        <source>&amp;Display addresses in transaction list</source>
        <translation>نمایش آدرسها در فهرست تراکنش</translation>
    </message>
    <message>
        <location filename="../optionsdialog.cpp" line="281"/>
        <source>Whether to show Bitcoin addresses in the transaction list</source>
        <translation type="unfinished">تا آدرسهای bITCOIN در فهرست تراکنش نمایش داده شوند یا نشوند.</translation>
    </message>
</context>
<context>
    <name>EditAddressDialog</name>
    <message>
        <location filename="../forms/editaddressdialog.ui" line="35"/>
        <source>The label associated with this address book entry</source>
        <translation>بر چسب با دفتر آدرس ورود مرتبط است</translation>
    </message>
    <message>
        <location filename="../forms/editaddressdialog.ui" line="42"/>
        <source>&amp;Address</source>
        <translation>آدرس</translation>
    </message>
    <message>
        <location filename="../forms/editaddressdialog.ui" line="14"/>
        <source>Edit Address</source>
        <translation>اصلاح آدرس</translation>
    </message>
    <message>
        <location filename="../forms/editaddressdialog.ui" line="25"/>
        <source>&amp;Label</source>
        <translation>بر چسب</translation>
    </message>
    <message>
        <location filename="../forms/editaddressdialog.ui" line="52"/>
        <source>The address associated with this address book entry. This can only be modified for sending addresses.</source>
        <translation>آدرس با دفتر آدرس ورودی مرتبط است. این فقط در مورد آدرسهای ارسال شده است</translation>
    </message>
    <message>
        <location filename="../editaddressdialog.cpp" line="20"/>
        <source>New receiving address</source>
        <translation>آدرس در یافت نو</translation>
    </message>
    <message>
        <location filename="../editaddressdialog.cpp" line="24"/>
        <source>New sending address</source>
        <translation>آدرس ارسال نو</translation>
    </message>
    <message>
        <location filename="../editaddressdialog.cpp" line="27"/>
        <source>Edit receiving address</source>
        <translation>اصلاح آدرس در یافت</translation>
    </message>
    <message>
<<<<<<< HEAD
=======
        <location filename="../editaddressdialog.cpp" line="31"/>
        <source>Edit sending address</source>
        <translation>اصلاح آدرس ارسال</translation>
    </message>
    <message>
        <location filename="../editaddressdialog.cpp" line="101"/>
        <source>Could not unlock wallet.</source>
        <translation>رمز گشایی پنجره امکان پذیر نیست</translation>
    </message>
    <message>
        <location filename="../editaddressdialog.cpp" line="106"/>
        <source>New key generation failed.</source>
        <translation>کلید نسل جدید ناموفق است</translation>
    </message>
    <message>
>>>>>>> 423cece2
        <location filename="../editaddressdialog.cpp" line="91"/>
        <source>The entered address &quot;%1&quot; is already in the address book.</source>
        <translation>%1آدرس وارد شده دیگر در دفتر آدرس است</translation>
    </message>
    <message>
        <location filename="../editaddressdialog.cpp" line="96"/>
        <source>The entered address &quot;%1&quot; is not a valid bitcoin address.</source>
        <translation>آدرس وارد شده آدرس معتبر بیتکویید نیست %1 </translation>
    </message>
<<<<<<< HEAD
    <message>
        <location filename="../editaddressdialog.cpp" line="101"/>
        <source>Could not unlock wallet.</source>
        <translation>رمز گشایی پنجره امکان پذیر نیست</translation>
    </message>
    <message>
        <location filename="../editaddressdialog.cpp" line="106"/>
        <source>New key generation failed.</source>
        <translation>کلید نسل جدید ناموفق است</translation>
    </message>
=======
>>>>>>> 423cece2
</context>
<context>
    <name>MainOptionsPage</name>
    <message>
        <location filename="../optionsdialog.cpp" line="171"/>
        <source>&amp;Start Bitcoin on window system startup</source>
        <translation>شروع بیتکویین از پنجره سیستم استارت</translation>
    </message>
    <message>
        <location filename="../optionsdialog.cpp" line="172"/>
        <source>Automatically start Bitcoin after the computer is turned on</source>
        <translation>شروع بیتکویین اتوماتین بعد از روشن کامپیوتر</translation>
    </message>
    <message>
        <location filename="../optionsdialog.cpp" line="176"/>
        <source>&amp;Minimize to the tray instead of the taskbar</source>
        <translation>حد اقل رساندن در جای نوار ابزار ها</translation>
    </message>
    <message>
        <location filename="../optionsdialog.cpp" line="177"/>
        <source>Show only a tray icon after minimizing the window</source>
        <translation>نمایش فقط نماد سینی بعد از حد اقل رساندن پنجره</translation>
    </message>
    <message>
        <location filename="../optionsdialog.cpp" line="185"/>
        <source>Map port using &amp;UPnP</source>
        <translation>درگاه با استفاده از</translation>
    </message>
    <message>
        <location filename="../optionsdialog.cpp" line="186"/>
        <source>Automatically open the Bitcoin client port on the router. This only works when your router supports UPnP and it is enabled.</source>
        <translation>اتوماتیک باز کردن بندر بیتکویین در روتر . این فقط در مواردی می باشد که روتر با کمک یو پ ن پ کار می کند</translation>
    </message>
    <message>
        <location filename="../optionsdialog.cpp" line="180"/>
        <source>M&amp;inimize on close</source>
        <translation>حد اقل رساندن در نزدیک</translation>
    </message>
    <message>
        <location filename="../optionsdialog.cpp" line="181"/>
        <source>Minimize instead of exit the application when the window is closed. When this option is enabled, the application will be closed only after selecting Quit in the menu.</source>
        <translation>حد اقل رساندن در جای خروج بر نامه وقتیکه پنجره بسته است.وقتیکه این فعال است برنامه خاموش می شود بعد از انتخاب دستور خاموش در منیو</translation>
    </message>
    <message>
        <location filename="../optionsdialog.cpp" line="189"/>
        <source>&amp;Connect through SOCKS4 proxy:</source>
        <translation>ارتباط با توسط</translation>
    </message>
    <message>
        <location filename="../optionsdialog.cpp" line="190"/>
        <source>Connect to the Bitcoin network through a SOCKS4 proxy (e.g. when connecting through Tor)</source>
        <translation type="unfinished">وسل به شبکه بیتکویین با توسط</translation>
    </message>
    <message>
        <location filename="../optionsdialog.cpp" line="195"/>
        <source>Proxy &amp;IP: </source>
        <translation>درس پروکسی</translation>
    </message>
    <message>
        <location filename="../optionsdialog.cpp" line="201"/>
        <source>IP address of the proxy (e.g. 127.0.0.1)</source>
        <translation>درس پروکسی</translation>
    </message>
    <message>
        <location filename="../optionsdialog.cpp" line="204"/>
        <source>&amp;Port: </source>
        <translation>پورت پروکسی</translation>
    </message>
    <message>
        <location filename="../optionsdialog.cpp" line="210"/>
        <source>Port of the proxy (e.g. 1234)</source>
        <translation>ورت پروکسی</translation>
    </message>
    <message>
        <location filename="../optionsdialog.cpp" line="222"/>
        <source>Pay transaction &amp;fee</source>
        <translation>دستمزد&amp;amp;پر داخت معامله</translation>
    </message>
    <message>
        <location filename="../optionsdialog.cpp" line="232"/>
        <source>Detach databases at shutdown</source>
        <translation>تفکیک بانک داده در زمان خاموشی</translation>
    </message>
    <message>
        <location filename="../optionsdialog.cpp" line="233"/>
        <source>Detach block and address databases at shutdown. This means they can be moved to another data directory, but it slows down shutdown. The wallet is always detached.</source>
        <translation>بلاک و آدرس بانکهای داده را در زمان خاموشی جدا کن.این بدان معنی است که آنها می توانند به دایرکتوری داده دیگری منتقل شوند اما این باعث کندی روند خاموشی در سیستم خواهد شد. wallet  همیشه تفکیک شده است.</translation>
    </message>
    <message>
        <location filename="../optionsdialog.cpp" line="216"/>
        <source>Optional transaction fee per kB that helps make sure your transactions are processed quickly. Most transactions are 1 kB. Fee 0.01 recommended.</source>
        <translation>نرخ اختیاری تراکنش هر کیلوبایت که به شما کمک می‌کند اطمینان پیدا کنید که تراکنش‌ها به سرعت پردازش می‌شوند. بیشتر تراکنش‌ها ۱ کیلوبایت هستند. نرخ 0.01 پیشنهاد می‌شود.</translation>
    </message>
</context>
<context>
    <name>MessagePage</name>
    <message>
        <location filename="../forms/messagepage.ui" line="14"/>
        <source>Message</source>
        <translation>پیام</translation>
    </message>
    <message>
        <location filename="../forms/messagepage.ui" line="20"/>
        <source>You can sign messages with your addresses to prove you own them. Be careful not to sign anything vague, as phishing attacks may try to trick you into signing your identity over to them. Only sign fully-detailed statements you agree to.</source>
        <translation>شما می توانید پیامها را با آدرس خودتان امضا نمایید تا ثابت شود متعلق به شما هستند. مواظب باشید تا چیزی که بدان مطمئن نیستنید را امضا نکنید زیرا حملات فیشینگ  در زمان ورود شما به سیستم فریبنده هستند. تنها مواردی را که حاوی اطلاعات دقیق و قابل قبول برای شما هستند  را امضا کنید</translation>
    </message>
    <message>
        <location filename="../forms/messagepage.ui" line="38"/>
        <source>The address to sign the message with  (e.g. 1NS17iag9jJgTHD1VXjvLCEnZuQ3rJDE9L)</source>
        <translation type="unfinished">آدرس برای امضا کردن پیام با (برای مثال 1NS17iag9jJgTHD1VXjvLCEnZuQ3rJDE9L)</translation>
    </message>
    <message>
        <location filename="../forms/messagepage.ui" line="48"/>
        <source>Choose adress from address book</source>
        <translation>آدرس از دفتر انتخاب کنید </translation>
    </message>
    <message>
        <location filename="../forms/messagepage.ui" line="58"/>
        <source>Alt+A</source>
        <translation>Alt+A</translation>
    </message>
    <message>
        <location filename="../forms/messagepage.ui" line="71"/>
        <source>Paste address from clipboard</source>
        <translation>آدرس از تخته رسم گیره دار پست کنید </translation>
    </message>
    <message>
        <location filename="../forms/messagepage.ui" line="81"/>
        <source>Alt+P</source>
        <translation>Alt+P</translation>
    </message>
    <message>
        <location filename="../forms/messagepage.ui" line="93"/>
        <source>Enter the message you want to sign here</source>
        <translation>پیامی را که می‌خواهید امضا کنید در اینجا وارد کنید</translation>
    </message>
    <message>
        <location filename="../forms/messagepage.ui" line="105"/>
        <source>Click &quot;Sign Message&quot; to get signature</source>
        <translation>روی «امضای پیام» کلیک کنید تا امضا را دریافت نمایید</translation>
    </message>
    <message>
        <location filename="../forms/messagepage.ui" line="117"/>
        <source>Sign a message to prove you own this address</source>
        <translation>یک پیام را امضا کنید تا ثابت کنید صاحب این نشانی هستید</translation>
    </message>
    <message>
        <location filename="../forms/messagepage.ui" line="120"/>
        <source>&amp;Sign Message</source>
        <translation>&amp;امضای پیام</translation>
    </message>
    <message>
        <location filename="../forms/messagepage.ui" line="131"/>
        <source>Copy the current signature to the system clipboard</source>
        <translation>این امضا را در  system clipboard کپی کن</translation>
    </message>
    <message>
        <location filename="../forms/messagepage.ui" line="134"/>
        <source>&amp;Copy to Clipboard</source>
        <translation>کپی در تخته رسم گیره دار</translation>
    </message>
    <message>
        <location filename="../messagepage.cpp" line="74"/>
        <location filename="../messagepage.cpp" line="89"/>
        <location filename="../messagepage.cpp" line="101"/>
        <source>Error signing</source>
        <translation>خطا در امضا</translation>
    </message>
    <message>
        <location filename="../messagepage.cpp" line="74"/>
        <source>%1 is not a valid address.</source>
        <translation>%1 یک نشانی معتبر نیست.</translation>
    </message>
    <message>
        <location filename="../messagepage.cpp" line="89"/>
        <source>Private key for %1 is not available.</source>
        <translation>کلید خصوصی برای %1 در دسترس نیست.</translation>
    </message>
    <message>
        <location filename="../messagepage.cpp" line="101"/>
        <source>Sign failed</source>
        <translation>امضا موفق نبود</translation>
    </message>
</context>
<context>
    <name>OptionsDialog</name>
    <message>
        <location filename="../optionsdialog.cpp" line="80"/>
        <source>Main</source>
        <translation>صلی</translation>
    </message>
    <message>
        <location filename="../optionsdialog.cpp" line="85"/>
        <source>Display</source>
        <translation>دیسپلی</translation>
    </message>
    <message>
        <location filename="../optionsdialog.cpp" line="105"/>
        <source>Options</source>
        <translation>اصلی</translation>
    </message>
</context>
<context>
    <name>OverviewPage</name>
    <message>
        <location filename="../forms/overviewpage.ui" line="14"/>
        <source>Form</source>
        <translation>تراز</translation>
    </message>
    <message>
        <location filename="../forms/overviewpage.ui" line="40"/>
        <source>Balance:</source>
        <translation>راز:</translation>
    </message>
    <message>
        <location filename="../forms/overviewpage.ui" line="88"/>
        <source>Wallet</source>
        <translation>wallet</translation>
    </message>
    <message>
        <location filename="../overviewpage.cpp" line="103"/>
        <source>Your current balance</source>
        <translation>تزار جاری شما</translation>
    </message>
    <message>
        <location filename="../forms/overviewpage.ui" line="68"/>
        <source>Unconfirmed:</source>
        <translation>تایید نشده</translation>
    </message>
    <message>
        <location filename="../overviewpage.cpp" line="108"/>
        <source>Total of transactions that have yet to be confirmed, and do not yet count toward the current balance</source>
        <translation>تعداد معاملات که تایید شده ولی هنوز در تزار جاری شما بر شمار نرفته است</translation>
    </message>
    <message>
        <location filename="../forms/overviewpage.ui" line="54"/>
        <source>Number of transactions:</source>
        <translation>تعداد معامله</translation>
    </message>
    <message>
        <location filename="../forms/overviewpage.ui" line="124"/>
        <source>&lt;b&gt;Recent transactions&lt;/b&gt;</source>
        <translation>اخرین معاملات&amp;lt</translation>
    </message>
    <message>
        <location filename="../overviewpage.cpp" line="111"/>
        <source>Total number of transactions in wallet</source>
        <translation>تعداد معاملات در صندوق</translation>
    </message>
    <message>
        <location filename="../forms/overviewpage.ui" line="61"/>
        <source>0</source>
        <translation>0</translation>
    </message>
</context>
<context>
    <name>QRCodeDialog</name>
    <message>
        <location filename="../forms/qrcodedialog.ui" line="55"/>
        <source>Request Payment</source>
        <translation>درخواست پرداخت</translation>
    </message>
    <message>
        <location filename="../forms/qrcodedialog.ui" line="70"/>
        <source>Amount:</source>
        <translation>مقدار:</translation>
    </message>
    <message>
<<<<<<< HEAD
        <location filename="../forms/qrcodedialog.ui" line="105"/>
        <source>BTC</source>
        <translation>BTC</translation>
    </message>
    <message>
        <location filename="../forms/qrcodedialog.ui" line="121"/>
        <source>Label:</source>
        <translation>برچسب:</translation>
    </message>
    <message>
        <location filename="../forms/qrcodedialog.ui" line="144"/>
        <source>Message:</source>
        <translation>پیام</translation>
    </message>
    <message>
        <location filename="../forms/qrcodedialog.ui" line="186"/>
        <source>&amp;Save As...</source>
        <translation>&amp;ذخیره به عنوان...</translation>
=======
        <location filename="../qrcodedialog.cpp" line="113"/>
        <source>Save Image...</source>
        <translation type="unfinished"></translation>
>>>>>>> 423cece2
    </message>
    <message>
        <location filename="../qrcodedialog.cpp" line="113"/>
        <source>PNG Images (*.png)</source>
        <translation>تصاویر با فرمت PNG (*.png)</translation>
    </message>
    <message>
        <location filename="../qrcodedialog.cpp" line="46"/>
        <source>Error encoding URI into QR Code.</source>
        <translation>خطا در زمان رمزدار کردن URI در کد QR</translation>
    </message>
    <message>
<<<<<<< HEAD
        <location filename="../qrcodedialog.cpp" line="121"/>
        <source>Save Image...</source>
        <translation type="unfinished"></translation>
    </message>
    <message>
        <location filename="../qrcodedialog.cpp" line="64"/>
        <source>Resulting URI too long, try to reduce the text for label / message.</source>
        <translation>URI ذکر شده بسیار طولانی است، متن برچسب/پیام را کوتاه کنید</translation>
=======
        <location filename="../forms/qrcodedialog.ui" line="121"/>
        <source>Label:</source>
        <translation>برچسب:</translation>
    </message>
    <message>
        <location filename="../forms/qrcodedialog.ui" line="105"/>
        <source>BTC</source>
        <translation>BTC</translation>
    </message>
    <message>
        <location filename="../forms/qrcodedialog.ui" line="14"/>
        <source>Dialog</source>
        <translation>تگفتگو</translation>
    </message>
    <message>
        <location filename="../forms/qrcodedialog.ui" line="32"/>
        <source>QR Code</source>
        <translation>کد QR</translation>
>>>>>>> 423cece2
    </message>
    <message>
        <location filename="../qrcodedialog.cpp" line="121"/>
        <source>PNG Images (*.png)</source>
        <translation>تصاویر با فرمت PNG (*.png)</translation>
    </message>
</context>
<context>
    <name>SendCoinsDialog</name>
    <message>
        <location filename="../forms/sendcoinsdialog.ui" line="14"/>
        <location filename="../sendcoinsdialog.cpp" line="123"/>
        <location filename="../sendcoinsdialog.cpp" line="128"/>
        <location filename="../sendcoinsdialog.cpp" line="133"/>
        <location filename="../sendcoinsdialog.cpp" line="138"/>
        <location filename="../sendcoinsdialog.cpp" line="144"/>
        <location filename="../sendcoinsdialog.cpp" line="149"/>
        <location filename="../sendcoinsdialog.cpp" line="154"/>
        <source>Send Coins</source>
        <translation>ارسال سکه ها</translation>
    </message>
    <message>
        <location filename="../forms/sendcoinsdialog.ui" line="64"/>
        <source>Send to multiple recipients at once</source>
        <translation>ارسال چندین در یافت ها فورا</translation>
    </message>
    <message>
        <location filename="../forms/sendcoinsdialog.ui" line="67"/>
        <source>&amp;Add recipient...</source>
        <translation>&amp;;در یافت کننده اضافه کنید ...</translation>
    </message>
    <message>
        <location filename="../forms/sendcoinsdialog.ui" line="84"/>
        <source>Remove all transaction fields</source>
        <translation>پاک کردن تمام ستون‌های تراکنش</translation>
    </message>
    <message>
        <location filename="../forms/sendcoinsdialog.ui" line="87"/>
        <source>Clear all</source>
        <translation>&gt;همه چیز پاک کنید</translation>
    </message>
    <message>
        <location filename="../forms/sendcoinsdialog.ui" line="106"/>
        <source>Balance:</source>
        <translation>تزار :</translation>
    </message>
    <message>
        <location filename="../forms/sendcoinsdialog.ui" line="113"/>
        <source>123.456 BTC</source>
        <translation>123.456 بتس</translation>
    </message>
    <message>
        <location filename="../forms/sendcoinsdialog.ui" line="144"/>
        <source>Confirm the send action</source>
        <translation>عملیت دوم تایید کنید</translation>
    </message>
    <message>
        <location filename="../forms/sendcoinsdialog.ui" line="147"/>
        <source>&amp;Send</source>
        <translation>&amp;;ارسال</translation>
    </message>
    <message>
        <location filename="../sendcoinsdialog.cpp" line="101"/>
        <source>Are you sure you want to send %1?</source>
        <translation>  %1شما متماینید که می خواهید 1% ارسال کنید ؟</translation>
    </message>
    <message>
        <location filename="../sendcoinsdialog.cpp" line="101"/>
        <source> and </source>
        <translation>و</translation>
    </message>
    <message>
        <location filename="../sendcoinsdialog.cpp" line="100"/>
        <source>Confirm send coins</source>
        <translation>ارسال سکه ها تایید کنید</translation>
    </message>
    <message>
        <location filename="../sendcoinsdialog.cpp" line="95"/>
        <source>&lt;b&gt;%1&lt;/b&gt; to %2 (%3)</source>
        <translation>(%3) تا &lt;b&gt;%1&lt;/b&gt; درصد%2</translation>
    </message>
    <message>
        <location filename="../sendcoinsdialog.cpp" line="124"/>
        <source>The recipient address is not valid, please recheck.</source>
        <translation>آدرس گیرنده نادرست است، لطفا دوباره بررسی کنید.</translation>
    </message>
    <message>
        <location filename="../sendcoinsdialog.cpp" line="129"/>
        <source>The amount to pay must be larger than 0.</source>
        <translation>مبلغ پر داخت باید از 0 بیشتر باشد </translation>
    </message>
    <message>
        <location filename="../sendcoinsdialog.cpp" line="134"/>
        <source>The amount exceeds your balance.</source>
        <translation>میزان وجه از بالانس/تتمه حساب شما بیشتر است</translation>
    </message>
    <message>
        <location filename="../sendcoinsdialog.cpp" line="139"/>
        <source>The total exceeds your balance when the %1 transaction fee is included.</source>
        <translation>کل میزان وجه از بالانس/تتمه حساب شما بیشتر می شود وقتی %1 هزینه تراکنش نیز به ین میزان افزوده می شود</translation>
    </message>
    <message>
        <location filename="../sendcoinsdialog.cpp" line="145"/>
        <source>Duplicate address found, can only send to each address once per send operation.</source>
        <translation>آدرس تکراری یافت شده است، در زمان انجام عملیات به هر آدرس تنها یکبار می توانید اطلاعات ارسال کنید</translation>
    </message>
    <message>
        <location filename="../sendcoinsdialog.cpp" line="150"/>
        <source>Error: Transaction creation failed.</source>
        <translation>خطا: ایجاد تراکنش انجام نشد</translation>
    </message>
    <message>
        <location filename="../sendcoinsdialog.cpp" line="155"/>
        <source>Error: The transaction was rejected. This might happen if some of the coins in your wallet were already spent, such as if you used a copy of wallet.dat and coins were spent in the copy but not marked as spent here.</source>
        <translation>خطا: تراکنش تایید نشد. این پیام زمانی روی می دهد که مقداری از سکه های WALLET شما استفاده شده اند برای مثال اگر شما از WALLET.DAT استفاده کرده اید، ممکن است سکه ها استفاده شده باشند اما در اینجا نمایش داده نشوند</translation>
    </message>
</context>
<context>
    <name>SendCoinsEntry</name>
    <message>
        <location filename="../forms/sendcoinsentry.ui" line="14"/>
        <source>Form</source>
        <translation>تراز</translation>
    </message>
    <message>
        <location filename="../forms/sendcoinsentry.ui" line="29"/>
        <source>A&amp;mount:</source>
        <translation>A&amp;amp;مبلغ :</translation>
    </message>
    <message>
        <location filename="../forms/sendcoinsentry.ui" line="42"/>
        <source>Pay &amp;To:</source>
        <translation>به&amp;amp;پر داخت :</translation>
    </message>
    <message>
        <location filename="../forms/sendcoinsentry.ui" line="66"/>
        <location filename="../sendcoinsentry.cpp" line="26"/>
        <source>Enter a label for this address to add it to your address book</source>
        <translation>برای آدرس بر پسب وارد کنید که در دفتر آدرس اضافه شود</translation>
    </message>
    <message>
        <location filename="../forms/sendcoinsentry.ui" line="75"/>
        <source>&amp;Label:</source>
        <translation>&amp; بر چسب </translation>
    </message>
    <message>
        <location filename="../forms/sendcoinsentry.ui" line="93"/>
        <source>The address to send the payment to  (e.g. 1NS17iag9jJgTHD1VXjvLCEnZuQ3rJDE9L)</source>
        <translation>آدرس برای ارسال پر داخت  (bijvoorbeeld: 1NS17iag9jJgTHD1VXjvLCEnZuQ3rJDE9L)</translation>
    </message>
    <message>
        <location filename="../forms/sendcoinsentry.ui" line="103"/>
        <source>Choose address from address book</source>
        <translation>اآدرسن ازدفتر آدرس انتخاب کنید</translation>
    </message>
    <message>
        <location filename="../forms/sendcoinsentry.ui" line="113"/>
        <source>Alt+A</source>
        <translation>Alt+A</translation>
    </message>
    <message>
        <location filename="../forms/sendcoinsentry.ui" line="120"/>
        <source>Paste address from clipboard</source>
        <translation>آدرس از تخته رسم گیره دار پست کنید </translation>
    </message>
    <message>
        <location filename="../forms/sendcoinsentry.ui" line="130"/>
        <source>Alt+P</source>
        <translation>Alt+P</translation>
    </message>
    <message>
        <location filename="../forms/sendcoinsentry.ui" line="137"/>
        <source>Remove this recipient</source>
        <translation>بر داشتن این در یافت کننده</translation>
    </message>
    <message>
        <location filename="../sendcoinsentry.cpp" line="25"/>
        <source>Enter a Bitcoin address (e.g. 1NS17iag9jJgTHD1VXjvLCEnZuQ3rJDE9L)</source>
        <translation>آدرس بیتکویین وارد کنید  (bijvoorbeeld: 1NS17iag9jJgTHD1VXjvLCEnZuQ3rJDE9L)</translation>
    </message>
</context>
<context>
    <name>TransactionDesc</name>
    <message>
<<<<<<< HEAD
        <location filename="../transactiondesc.cpp" line="20"/>
=======
        <location filename="../transactiondesc.cpp" line="28"/>
        <source>%1/unconfirmed</source>
        <translation>%1 تایید نشده </translation>
    </message>
    <message>
        <location filename="../transactiondesc.cpp" line="30"/>
        <source>%1 confirmations</source>
        <translation>ایید %1 </translation>
    </message>
    <message>
        <location filename="../transactiondesc.cpp" line="90"/>
        <source>unknown</source>
        <translation>مشخص نیست </translation>
    </message>
    <message>
        <location filename="../transactiondesc.cpp" line="91"/>
        <location filename="../transactiondesc.cpp" line="114"/>
        <location filename="../transactiondesc.cpp" line="173"/>
        <source>&lt;b&gt;To:&lt;/b&gt; </source>
        <translation>&amp;lt;b&amp;gt;به :&amp;lt;/b&amp;gt;</translation>
    </message>
    <message>
        <location filename="../transactiondesc.cpp" line="96"/>
        <source> (yours)</source>
        <translation>مال شما) (</translation>
    </message>
    <message>
        <location filename="../transactiondesc.cpp" line="195"/>
        <source>&lt;b&gt;Transaction fee:&lt;/b&gt; </source>
        <translation>&amp;lt;b&amp;gt;پر داخت معامله :&amp;lt;/b&amp;gt;</translation>
    </message>
    <message>
        <location filename="../transactiondesc.cpp" line="211"/>
        <source>&lt;b&gt;Net amount:&lt;/b&gt; </source>
        <translation>&amp;lt;b&amp;gt;مبلغ خالص :&amp;lt;/b&amp;gt;</translation>
    </message>
    <message>
        <location filename="../transactiondesc.cpp" line="217"/>
        <source>Message:</source>
        <translation>پیام</translation>
    </message>
    <message>
        <location filename="../transactiondesc.cpp" line="219"/>
        <source>Comment:</source>
        <translation>مورد نظر</translation>
    </message>
    <message>
        <location filename="../transactiondesc.cpp" line="221"/>
        <source>Transaction ID:</source>
        <translation>شماره تراکنش:</translation>
    </message>
    <message>
        <location filename="../transactiondesc.cpp" line="224"/>
        <source>Generated coins must wait 120 blocks before they can be spent.  When you generated this block, it was broadcast to the network to be added to the block chain.  If it fails to get into the chain, it will change to &quot;not accepted&quot; and not be spendable.  This may occasionally happen if another node generates a block within a few seconds of yours.</source>
        <translation> برای ارسال واحد های تولید شده باید 120 بلوک باشند. هنگامی که بلون ایجاد می شود به شبکه ارسال می شود تا در زنجیر بلوکها اضافه شود. و گر نه بلوک به غیر قابول و غیر ارسال عوض می شود. این اتفاقی می افتد وقتی که همزمان گره دیگر در بلوک ایجاد می شود.</translation>
    </message>
    <message>
        <location filename="../transactiondesc.cpp" line="18"/>
>>>>>>> 423cece2
        <source>Open for %1 blocks</source>
        <translation>باز کردن 1% بلوک 1%1 </translation>
    </message>
    <message>
        <location filename="../transactiondesc.cpp" line="22"/>
        <source>Open until %1</source>
        <translation>باز کردن تا%1</translation>
    </message>
    <message>
        <location filename="../transactiondesc.cpp" line="28"/>
        <source>%1/offline?</source>
        <translation>%1 انلاین نیست </translation>
    </message>
    <message>
<<<<<<< HEAD
        <location filename="../transactiondesc.cpp" line="30"/>
        <source>%1/unconfirmed</source>
        <translation>%1 تایید نشده </translation>
    </message>
    <message>
        <location filename="../transactiondesc.cpp" line="32"/>
        <source>%1 confirmations</source>
        <translation>ایید %1 </translation>
    </message>
    <message>
        <location filename="../transactiondesc.cpp" line="50"/>
=======
        <location filename="../transactiondesc.cpp" line="47"/>
>>>>>>> 423cece2
        <source>&lt;b&gt;Status:&lt;/b&gt; </source>
        <translation>&amp;lt;b&amp;gt;وضعیت :&amp;lt;/b&amp;gt;</translation>
    </message>
    <message>
        <location filename="../transactiondesc.cpp" line="55"/>
        <source>, has not been successfully broadcast yet</source>
        <translation>هنوز با مو فقیت ارسال نشده</translation>
    </message>
    <message>
        <location filename="../transactiondesc.cpp" line="57"/>
        <source>, broadcast through %1 node</source>
        <translation>ارسال توسط گره %1</translation>
    </message>
    <message>
        <location filename="../transactiondesc.cpp" line="59"/>
        <source>, broadcast through %1 nodes</source>
        <translation>رسال توسط گره های  %1</translation>
    </message>
    <message>
        <location filename="../transactiondesc.cpp" line="63"/>
        <source>&lt;b&gt;Date:&lt;/b&gt; </source>
        <translation>&amp;lt;b&amp;gt;تاریخ :&amp;lt;/b&amp;gt</translation>
    </message>
    <message>
        <location filename="../transactiondesc.cpp" line="70"/>
        <source>&lt;b&gt;Source:&lt;/b&gt; Generated&lt;br&gt;</source>
        <translation>&amp;lt;b&amp;gt;منبع :&amp;lt;/b&amp;gt; Generated&amp;lt;br&amp;gt</translation>
    </message>
    <message>
        <location filename="../transactiondesc.cpp" line="76"/>
        <location filename="../transactiondesc.cpp" line="93"/>
        <source>&lt;b&gt;From:&lt;/b&gt; </source>
        <translation>&amp;lt;b&amp;gt;از:&amp;lt;/b&amp;gt;</translation>
    </message>
    <message>
<<<<<<< HEAD
        <location filename="../transactiondesc.cpp" line="214"/>
        <source>&lt;b&gt;Net amount:&lt;/b&gt; </source>
        <translation>&amp;lt;b&amp;gt;مبلغ خالص :&amp;lt;/b&amp;gt;</translation>
    </message>
    <message>
        <location filename="../transactiondesc.cpp" line="220"/>
        <source>Message:</source>
        <translation>پیام</translation>
    </message>
    <message>
        <location filename="../transactiondesc.cpp" line="222"/>
        <source>Comment:</source>
        <translation>مورد نظر</translation>
    </message>
    <message>
        <location filename="../transactiondesc.cpp" line="224"/>
        <source>Transaction ID:</source>
        <translation>شماره تراکنش:</translation>
    </message>
    <message>
        <location filename="../transactiondesc.cpp" line="227"/>
        <source>Generated coins must wait 120 blocks before they can be spent.  When you generated this block, it was broadcast to the network to be added to the block chain.  If it fails to get into the chain, it will change to &quot;not accepted&quot; and not be spendable.  This may occasionally happen if another node generates a block within a few seconds of yours.</source>
        <translation> برای ارسال واحد های تولید شده باید 120 بلوک باشند. هنگامی که بلون ایجاد می شود به شبکه ارسال می شود تا در زنجیر بلوکها اضافه شود. و گر نه بلوک به غیر قابول و غیر ارسال عوض می شود. این اتفاقی می افتد وقتی که همزمان گره دیگر در بلوک ایجاد می شود.</translation>
    </message>
    <message>
        <location filename="../transactiondesc.cpp" line="93"/>
        <source>unknown</source>
        <translation>مشخص نیست </translation>
    </message>
    <message>
        <location filename="../transactiondesc.cpp" line="94"/>
        <location filename="../transactiondesc.cpp" line="117"/>
        <location filename="../transactiondesc.cpp" line="176"/>
        <source>&lt;b&gt;To:&lt;/b&gt; </source>
        <translation>&amp;lt;b&amp;gt;به :&amp;lt;/b&amp;gt;</translation>
    </message>
    <message>
        <location filename="../transactiondesc.cpp" line="97"/>
        <source> (yours, label: </source>
        <translation>مال شما ، بر چسب( </translation>
    </message>
    <message>
        <location filename="../transactiondesc.cpp" line="99"/>
        <source> (yours)</source>
        <translation>مال شما) (</translation>
    </message>
    <message>
        <location filename="../transactiondesc.cpp" line="134"/>
        <location filename="../transactiondesc.cpp" line="148"/>
        <location filename="../transactiondesc.cpp" line="193"/>
        <location filename="../transactiondesc.cpp" line="210"/>
=======
        <location filename="../transactiondesc.cpp" line="131"/>
        <location filename="../transactiondesc.cpp" line="145"/>
        <location filename="../transactiondesc.cpp" line="190"/>
        <location filename="../transactiondesc.cpp" line="207"/>
>>>>>>> 423cece2
        <source>&lt;b&gt;Credit:&lt;/b&gt; </source>
        <translation>&amp;lt;b&amp;gt;اعتبار :&amp;lt;/b&amp;gt;</translation>
    </message>
    <message>
        <location filename="../transactiondesc.cpp" line="136"/>
        <source>(%1 matures in %2 more blocks)</source>
        <translation>(%1 )بالغ در بلوک 2% و بیشتر%2</translation>
    </message>
    <message>
        <location filename="../transactiondesc.cpp" line="140"/>
        <source>(not accepted)</source>
        <translation>قابل قبول نیست ( )</translation>
    </message>
    <message>
        <location filename="../transactiondesc.cpp" line="184"/>
        <location filename="../transactiondesc.cpp" line="192"/>
        <location filename="../transactiondesc.cpp" line="207"/>
        <source>&lt;b&gt;Debit:&lt;/b&gt; </source>
        <translation>&amp;lt;b&amp;gt;مقدار خالص:&amp;lt;/b&amp;gt;</translation>
    </message>
    <message>
<<<<<<< HEAD
        <location filename="../transactiondesc.cpp" line="198"/>
        <source>&lt;b&gt;Transaction fee:&lt;/b&gt; </source>
        <translation>&amp;lt;b&amp;gt;پر داخت معامله :&amp;lt;/b&amp;gt;</translation>
=======
        <location filename="../transactiondesc.cpp" line="94"/>
        <source> (yours, label: </source>
        <translation>مال شما ، بر چسب( </translation>
>>>>>>> 423cece2
    </message>
</context>
<context>
    <name>TransactionDescDialog</name>
    <message>
        <location filename="../forms/transactiondescdialog.ui" line="14"/>
        <source>Transaction details</source>
        <translation>جزییات معاملات</translation>
    </message>
    <message>
        <location filename="../forms/transactiondescdialog.ui" line="20"/>
        <source>This pane shows a detailed description of the transaction</source>
        <translation>در این قاب شیشه توصیف دقیق معامله نشان می شود</translation>
    </message>
</context>
<context>
    <name>TransactionTableModel</name>
    <message>
        <location filename="../transactiontablemodel.cpp" line="303"/>
        <source>This block was not received by any other nodes and will probably not be accepted!</source>
        <translation>این بلوک از دیگر گره ها در یافت نشده بدین دلیل شاید قابل قابول نیست</translation>
    </message>
    <message>
        <location filename="../transactiontablemodel.cpp" line="306"/>
        <source>Generated but not accepted</source>
        <translation>تولید شده ولی قبول نشده</translation>
    </message>
    <message>
        <location filename="../transactiontablemodel.cpp" line="351"/>
        <source>Received from</source>
        <translation>دریافتی از</translation>
    </message>
    <message>
        <location filename="../transactiontablemodel.cpp" line="354"/>
        <source>Sent to</source>
        <translation>ارسال به :</translation>
    </message>
    <message>
        <location filename="../transactiontablemodel.cpp" line="356"/>
        <source>Payment to yourself</source>
        <translation>پر داخت به خودتان</translation>
    </message>
    <message>
        <location filename="../transactiontablemodel.cpp" line="214"/>
        <source>Date</source>
        <translation>تاریخ</translation>
    </message>
    <message>
        <location filename="../transactiontablemodel.cpp" line="214"/>
        <source>Type</source>
        <translation>نوع</translation>
    </message>
    <message>
        <location filename="../transactiontablemodel.cpp" line="214"/>
        <source>Address</source>
        <translation>ایل جدا </translation>
    </message>
    <message>
        <location filename="../transactiontablemodel.cpp" line="214"/>
        <source>Amount</source>
        <translation>مبلغ</translation>
    </message>
    <message>
        <location filename="../transactiontablemodel.cpp" line="280"/>
        <source>Open until %1</source>
        <translation>از شده تا 1%1</translation>
    </message>
    <message>
        <location filename="../transactiontablemodel.cpp" line="283"/>
        <source>Offline (%1 confirmations)</source>
        <translation>افلایین   (%1)</translation>
    </message>
    <message numerus="yes">
        <location filename="../transactiontablemodel.cpp" line="277"/>
        <source>Open for %n block(s)</source>
        <translation>
            <numerusform>بلوک %n باز شده برای</numerusform>
        </translation>
    </message>
    <message>
        <location filename="../transactiontablemodel.cpp" line="286"/>
        <source>Unconfirmed (%1 of %2 confirmations)</source>
        <translation>تایید نشده  (%1/%2)</translation>
    </message>
    <message>
        <location filename="../transactiontablemodel.cpp" line="289"/>
        <source>Confirmed (%1 confirmations)</source>
        <translation>تایید شده  (%1)</translation>
    </message>
    <message numerus="yes">
        <location filename="../transactiontablemodel.cpp" line="297"/>
        <source>Mined balance will be available in %n more blocks</source>
        <translation>
            <numerusform></numerusform>
        </translation>
    </message>
    <message>
        <location filename="../transactiontablemodel.cpp" line="349"/>
        <source>Received with</source>
        <translation>در یافت با :</translation>
    </message>
    <message>
        <location filename="../transactiontablemodel.cpp" line="358"/>
        <source>Mined</source>
        <translation>استخراج</translation>
    </message>
    <message>
        <location filename="../transactiontablemodel.cpp" line="396"/>
        <source>(n/a)</source>
        <translation>(کاربرد ندارد)</translation>
    </message>
    <message>
        <location filename="../transactiontablemodel.cpp" line="595"/>
        <source>Transaction status. Hover over this field to show number of confirmations.</source>
        <translation>وضعیت معالمه . عرصه که تعداد تایید نشان می دهد</translation>
    </message>
    <message>
        <location filename="../transactiontablemodel.cpp" line="597"/>
        <source>Date and time that the transaction was received.</source>
        <translation>تاریخ و ساعت در یافت معامله</translation>
    </message>
    <message>
        <location filename="../transactiontablemodel.cpp" line="599"/>
        <source>Type of transaction.</source>
        <translation>نوع معاملات</translation>
    </message>
    <message>
        <location filename="../transactiontablemodel.cpp" line="601"/>
        <source>Destination address of transaction.</source>
        <translation>آدرس مقصود معاملات </translation>
    </message>
    <message>
        <location filename="../transactiontablemodel.cpp" line="603"/>
        <source>Amount removed from or added to balance.</source>
        <translation>مبلغ از تزار شما خارج یا وارد شده</translation>
    </message>
</context>
<context>
    <name>TransactionView</name>
    <message>
<<<<<<< HEAD
=======
        <location filename="../transactionview.cpp" line="289"/>
        <source>Could not write to file %1.</source>
        <translation>تا فایل %1 نمی شود نوشت</translation>
    </message>
    <message>
        <location filename="../transactionview.cpp" line="126"/>
        <source>Copy amount</source>
        <translation>روگرفت مقدار</translation>
    </message>
    <message>
        <location filename="../transactionview.cpp" line="281"/>
        <source>Type</source>
        <translation>نوع </translation>
    </message>
    <message>
        <location filename="../transactionview.cpp" line="283"/>
        <source>Address</source>
        <translation>ایل جدا </translation>
    </message>
    <message>
        <location filename="../transactionview.cpp" line="55"/>
        <location filename="../transactionview.cpp" line="71"/>
        <source>All</source>
        <translation>همه</translation>
    </message>
    <message>
>>>>>>> 423cece2
        <location filename="../transactionview.cpp" line="57"/>
        <source>This week</source>
        <translation>این هفته</translation>
    </message>
    <message>
        <location filename="../transactionview.cpp" line="58"/>
        <source>This month</source>
        <translation>این ماه</translation>
    </message>
    <message>
        <location filename="../transactionview.cpp" line="59"/>
        <source>Last month</source>
        <translation>ماه گذشته</translation>
    </message>
    <message>
        <location filename="../transactionview.cpp" line="60"/>
        <source>This year</source>
        <translation>امسال</translation>
    </message>
    <message>
        <location filename="../transactionview.cpp" line="61"/>
        <source>Range...</source>
        <translation>محدوده </translation>
    </message>
    <message>
        <location filename="../transactionview.cpp" line="72"/>
        <source>Received with</source>
        <translation>در یافت با</translation>
    </message>
    <message>
        <location filename="../transactionview.cpp" line="74"/>
        <source>Sent to</source>
        <translation>ارسال به</translation>
    </message>
    <message>
        <location filename="../transactionview.cpp" line="76"/>
        <source>To yourself</source>
        <translation>به خودتان </translation>
    </message>
    <message>
        <location filename="../transactionview.cpp" line="77"/>
        <source>Mined</source>
        <translation>استخراج</translation>
    </message>
    <message>
        <location filename="../transactionview.cpp" line="78"/>
        <source>Other</source>
        <translation>یگر </translation>
    </message>
    <message>
        <location filename="../transactionview.cpp" line="90"/>
        <source>Min amount</source>
        <translation>حد اقل مبلغ </translation>
    </message>
    <message>
        <location filename="../transactionview.cpp" line="56"/>
        <source>Today</source>
        <translation>امروز</translation>
    </message>
    <message>
        <location filename="../transactionview.cpp" line="84"/>
        <source>Enter address or label to search</source>
        <translation>برای جست‌‌وجو نشانی یا برچسب را وارد کنید</translation>
    </message>
    <message>
        <location filename="../transactionview.cpp" line="124"/>
        <source>Copy address</source>
        <translation>کپی آدرس </translation>
    </message>
    <message>
        <location filename="../transactionview.cpp" line="125"/>
        <source>Copy label</source>
        <translation>کپی بر چسب</translation>
    </message>
    <message>
        <location filename="../transactionview.cpp" line="127"/>
        <source>Edit label</source>
        <translation>اصلاح بر چسب</translation>
    </message>
    <message>
        <location filename="../transactionview.cpp" line="270"/>
        <source>Export Transaction Data</source>
        <translation>صادرات تاریخ معامله</translation>
    </message>
    <message>
        <location filename="../transactionview.cpp" line="271"/>
        <source>Comma separated file (*.csv)</source>
        <translation>Comma فایل جدا </translation>
    </message>
    <message>
        <location filename="../transactionview.cpp" line="280"/>
        <source>Date</source>
        <translation>تاریخ </translation>
    </message>
    <message>
<<<<<<< HEAD
=======
        <location filename="../transactionview.cpp" line="279"/>
        <source>Confirmed</source>
        <translation>تایید شده</translation>
    </message>
    <message>
>>>>>>> 423cece2
        <location filename="../transactionview.cpp" line="282"/>
        <source>Label</source>
        <translation>ر چسب</translation>
    </message>
    <message>
        <location filename="../transactionview.cpp" line="284"/>
        <source>Amount</source>
        <translation>مبلغ</translation>
    </message>
    <message>
        <location filename="../transactionview.cpp" line="285"/>
        <source>ID</source>
        <translation>آی دی</translation>
    </message>
    <message>
        <location filename="../transactionview.cpp" line="289"/>
        <source>Error exporting</source>
        <translation>خطای صادرت</translation>
    </message>
    <message>
        <location filename="../transactionview.cpp" line="384"/>
        <source>Range:</source>
        <translation>&gt;محدوده</translation>
    </message>
    <message>
        <location filename="../transactionview.cpp" line="392"/>
        <source>to</source>
        <translation>به</translation>
    </message>
    <message>
        <location filename="../transactionview.cpp" line="285"/>
        <source>ID</source>
        <translation>آی دی</translation>
    </message>
    <message>
        <location filename="../transactionview.cpp" line="289"/>
        <source>Error exporting</source>
        <translation>خطای صادرت</translation>
    </message>
    <message>
        <location filename="../transactionview.cpp" line="289"/>
        <source>Could not write to file %1.</source>
        <translation>تا فایل %1 نمی شود نوشت</translation>
    </message>
    <message>
        <location filename="../transactionview.cpp" line="384"/>
        <source>Range:</source>
        <translation>&gt;محدوده</translation>
    </message>
    <message>
        <location filename="../transactionview.cpp" line="279"/>
        <source>Confirmed</source>
        <translation>تایید شده</translation>
    </message>
    <message>
        <location filename="../transactionview.cpp" line="55"/>
        <location filename="../transactionview.cpp" line="71"/>
        <source>All</source>
        <translation>همه</translation>
    </message>
    <message>
        <location filename="../transactionview.cpp" line="56"/>
        <source>Today</source>
        <translation>امروز</translation>
    </message>
    <message>
        <location filename="../transactionview.cpp" line="84"/>
        <source>Enter address or label to search</source>
        <translation>برای جست‌‌وجو نشانی یا برچسب را وارد کنید</translation>
    </message>
    <message>
        <location filename="../transactionview.cpp" line="128"/>
        <source>Show details...</source>
        <translation>جزییت نشان بده</translation>
    </message>
    <message>
        <location filename="../transactionview.cpp" line="281"/>
        <source>Type</source>
        <translation>نوع </translation>
    </message>
</context>
<context>
    <name>WalletModel</name>
    <message>
        <location filename="../walletmodel.cpp" line="142"/>
        <source>Sending...</source>
        <translation>ارسال...</translation>
    </message>
</context>
<context>
    <name>bitcoin-core</name>
    <message>
<<<<<<< HEAD
        <location filename="../bitcoinstrings.cpp" line="113"/>
        <source>Loading addresses...</source>
        <translation>بار گیری آدرس ها</translation>
    </message>
    <message>
        <location filename="../bitcoinstrings.cpp" line="121"/>
        <source>Error loading wallet.dat</source>
        <translation>خطا در بارگیری wallet.dat</translation>
    </message>
    <message>
        <location filename="../bitcoinstrings.cpp" line="122"/>
        <source>Cannot downgrade wallet</source>
        <translation>امکان تنزل نسخه در wallet وجود ندارد</translation>
=======
        <location filename="../bitcoinstrings.cpp" line="54"/>
        <source>Execute command when the best block changes (%s in cmd is replaced by block hash)</source>
        <translation>زمانی که بهترین بلاک تغییر کرد، دستور را اجرا کن (%s در cmd با block hash جایگزین شده است)</translation>
>>>>>>> 423cece2
    </message>
    <message>
        <location filename="../bitcoinstrings.cpp" line="123"/>
        <source>Cannot initialize keypool</source>
        <translation>امکان مقداردهی اولیه برای key pool وجود ندارد</translation>
    </message>
    <message>
<<<<<<< HEAD
        <location filename="../bitcoinstrings.cpp" line="124"/>
        <source>Cannot write default address</source>
        <translation>آدرس پیش فرض قابل ذخیره نیست</translation>
    </message>
    <message>
        <location filename="../bitcoinstrings.cpp" line="126"/>
        <source>Done loading</source>
        <translation>بار گیری انجام شده است</translation>
    </message>
    <message>
        <location filename="../bitcoinstrings.cpp" line="59"/>
        <source>Listen for connections on &lt;port&gt; (default: 8333 or testnet: 18333)</source>
        <translation>برای اتصالات به &lt;port&gt; (پیش‌فرض: 8333 یا تست‌نت: 18333) گوش کنید</translation>
    </message>
    <message>
        <location filename="../bitcoinstrings.cpp" line="104"/>
        <source>Acceptable ciphers (default: TLSv1+HIGH:!SSLv2:!aNULL:!eNULL:!AH:!3DES:@STRENGTH)</source>
        <translation>رمز های قابل قبول(  TLSv1+HIGH:!SSLv2:!aNULL:!eNULL:!AH:!3DES:@STRENGTH)</translation>
    </message>
    <message>
        <location filename="../bitcoinstrings.cpp" line="60"/>
        <source>Maintain at most &lt;n&gt; connections to peers (default: 125)</source>
        <translation>حداکثر &lt;n&gt; اتصال با همکاران برقرار داشته باشید (پیش‌فرض: 125)</translation>
    </message>
    <message>
        <location filename="../bitcoinstrings.cpp" line="109"/>
        <source>Cannot obtain a lock on data directory %s.  Bitcoin is probably already running.</source>
        <translation>رمز گشایی دایرکتور داده ها امکان پذیر نیست. شاید بیت کویین در حال فعال می باشد%s</translation>
    </message>
    <message>
=======
>>>>>>> 423cece2
        <location filename="../bitcoinstrings.cpp" line="67"/>
        <source>Threshold for disconnecting misbehaving peers (default: 100)</source>
        <translation>آستانه برای قطع ارتباط با همکاران بدرفتار (پیش‌فرض: 100)</translation>
    </message>
    <message>
        <location filename="../bitcoinstrings.cpp" line="68"/>
        <source>Number of seconds to keep misbehaving peers from reconnecting (default: 86400)</source>
        <translation>مدت زمان به ثانیه برای جلوگیری از همکاران بدرفتار برای اتصال دوباره (پیش‌فرض: 86400)</translation>
    </message>
    <message>
        <location filename="../bitcoinstrings.cpp" line="79"/>
        <source>Run in the background as a daemon and accept commands</source>
        <translation>اجرای در پس زمینه به عنوان شبح و قبول فرمان ها</translation>
    </message>
    <message>
<<<<<<< HEAD
        <location filename="../bitcoinstrings.cpp" line="84"/>
        <source>Send trace/debug info to debugger</source>
        <translation>اطلاعات ردگیری/اشکال‌زدایی را به اشکال‌زدا بفرستید</translation>
    </message>
    <message>
        <location filename="../bitcoinstrings.cpp" line="85"/>
        <source>Username for JSON-RPC connections</source>
        <translation>JSON-RPC شناسه برای ارتباطات</translation>
    </message>
    <message>
        <location filename="../bitcoinstrings.cpp" line="86"/>
        <source>Password for JSON-RPC connections</source>
        <translation>JSON-RPC عبارت عبور برای ارتباطات</translation>
    </message>
    <message>
        <location filename="../bitcoinstrings.cpp" line="89"/>
        <source>Send commands to node running on &lt;ip&gt; (default: 127.0.0.1)</source>
        <translation>(127.0.0.1پیش فرض: ) &amp;lt;ip&amp;gt; دادن فرمانها برای استفاده گره ها روی</translation>
    </message>
    <message>
        <location filename="../bitcoinstrings.cpp" line="94"/>
        <source>Set key pool size to &lt;n&gt; (default: 100)</source>
        <translation> (100پیش فرض:)&amp;lt;n&amp;gt; گذاشتن اندازه کلید روی </translation>
    </message>
    <message>
        <location filename="../bitcoinstrings.cpp" line="95"/>
        <source>Rescan the block chain for missing wallet transactions</source>
        <translation>اسکان مجدد زنجیر بلوکها برای گم والت معامله</translation>
    </message>
    <message>
        <location filename="../bitcoinstrings.cpp" line="101"/>
        <source>Use OpenSSL (https) for JSON-RPC connections</source>
        <translation>JSON-RPCبرای ارتباطات   استفاده کنید OpenSSL (https)</translation>
    </message>
    <message>
        <location filename="../bitcoinstrings.cpp" line="102"/>
        <source>Server certificate file (default: server.cert)</source>
        <translation> (server.certپیش فرض: )گواهی نامه سرور</translation>
    </message>
    <message>
        <location filename="../bitcoinstrings.cpp" line="78"/>
        <source>Accept command line and JSON-RPC commands</source>
        <translation>JSON-RPC قابل فرمانها و</translation>
    </message>
    <message>
        <location filename="../bitcoinstrings.cpp" line="80"/>
        <source>Use the test network</source>
        <translation>استفاده شبکه آزمایش</translation>
    </message>
    <message>
        <location filename="../bitcoinstrings.cpp" line="82"/>
        <source>Prepend debug output with timestamp</source>
        <translation>به خروجی اشکال‌زدایی برچسب زمان بزنید</translation>
=======
        <location filename="../bitcoinstrings.cpp" line="78"/>
        <source>Error loading blkindex.dat</source>
        <translation>خطا در بارگیری blkindex.dat</translation>
    </message>
    <message>
        <location filename="../bitcoinstrings.cpp" line="81"/>
        <source>Error loading wallet.dat: Wallet requires newer version of Bitcoin</source>
        <translation>خطا در بارگیری wallet.dat: کیف پول به ویرایش جدیدتری از Biticon نیاز دارد</translation>
    </message>
    <message>
        <location filename="../bitcoinstrings.cpp" line="84"/>
        <source>Cannot downgrade wallet</source>
        <translation>امکان تنزل نسخه در wallet وجود ندارد</translation>
    </message>
    <message>
        <location filename="../bitcoinstrings.cpp" line="86"/>
        <source>Cannot write default address</source>
        <translation>آدرس پیش فرض قابل ذخیره نیست</translation>
    </message>
    <message>
        <location filename="../bitcoinstrings.cpp" line="41"/>
        <source>Fee per KB to add to transactions you send</source>
        <translation>پر داجت برای هر کیلو بیت برای اضافه به معامله ارسال</translation>
>>>>>>> 423cece2
    </message>
    <message>
        <location filename="../bitcoinstrings.cpp" line="87"/>
        <source>Listen for JSON-RPC connections on &lt;port&gt; (default: 8332)</source>
        <translation>( 8332پیش فرض :) &amp;lt;poort&amp;gt; JSON-RPC شنوایی برای ارتباطات</translation>
    </message>
    <message>
        <location filename="../bitcoinstrings.cpp" line="88"/>
        <source>Allow JSON-RPC connections from specified IP address</source>
        <translation>از آدرس آی پی خاص JSON-RPC قبول ارتباطات</translation>
    </message>
    <message>
<<<<<<< HEAD
        <location filename="../bitcoinstrings.cpp" line="103"/>
        <source>Server private key (default: server.pem)</source>
        <translation>(server.pemپیش فرض: ) کلید خصوصی سرور</translation>
    </message>
    <message>
        <location filename="../bitcoinstrings.cpp" line="107"/>
        <source>This help message</source>
        <translation>پیام کمکی</translation>
    </message>
    <message>
        <location filename="../bitcoinstrings.cpp" line="115"/>
=======
        <location filename="../bitcoinstrings.cpp" line="77"/>
>>>>>>> 423cece2
        <source>Loading block index...</source>
        <translation>بار گیری شاخص بلوک</translation>
    </message>
    <message>
        <location filename="../bitcoinstrings.cpp" line="118"/>
        <source>Error loading wallet.dat: Wallet corrupted</source>
        <translation>خطا در بارگیری wallet.dat: کیف پول خراب شده است</translation>
    </message>
    <message>
<<<<<<< HEAD
        <location filename="../bitcoinstrings.cpp" line="117"/>
        <source>Loading wallet...</source>
        <translation>بار گیری والت</translation>
    </message>
    <message>
        <location filename="../bitcoinstrings.cpp" line="120"/>
        <source>Wallet needed to be rewritten: restart Bitcoin to complete</source>
        <translation>سلام</translation>
=======
        <location filename="../bitcoinstrings.cpp" line="21"/>
        <source>Set database cache size in megabytes (default: 25)</source>
        <translation>سایز کَش بانک داده را بر حسب مگابایت تنظیم کنید (پیش فرض:25)</translation>
>>>>>>> 423cece2
    </message>
    <message>
        <location filename="../bitcoinstrings.cpp" line="125"/>
        <source>Rescanning...</source>
        <translation>اسکان مجدد</translation>
    </message>
    <message>
<<<<<<< HEAD
        <location filename="../bitcoinstrings.cpp" line="41"/>
        <source>Bitcoin version</source>
        <translation>سخه بیتکویین</translation>
    </message>
    <message>
        <location filename="../bitcoinstrings.cpp" line="42"/>
        <source>Usage:</source>
        <translation>ستفاده :</translation>
    </message>
    <message>
        <location filename="../bitcoinstrings.cpp" line="43"/>
        <source>Send command to -server or bitcoind</source>
        <translation>ارسال فرمان به سرور یا باتکویین</translation>
    </message>
    <message>
        <location filename="../bitcoinstrings.cpp" line="44"/>
        <source>List commands</source>
        <translation>لیست فومان ها</translation>
    </message>
    <message>
        <location filename="../bitcoinstrings.cpp" line="45"/>
        <source>Get help for a command</source>
        <translation>کمک برای فرمان </translation>
    </message>
    <message>
        <location filename="../bitcoinstrings.cpp" line="46"/>
        <source>Options:</source>
        <translation>تنظیمات</translation>
    </message>
    <message>
        <location filename="../bitcoinstrings.cpp" line="47"/>
        <source>Specify configuration file (default: bitcoin.conf)</source>
        <translation>(: bitcoin.confپیش فرض: )فایل تنظیمی خاص </translation>
    </message>
    <message>
        <location filename="../bitcoinstrings.cpp" line="48"/>
        <source>Specify pid file (default: bitcoind.pid)</source>
        <translation>(bitcoind.pidپیش فرض : ) فایل پید خاص</translation>
    </message>
    <message>
        <location filename="../bitcoinstrings.cpp" line="50"/>
        <source>Don&apos;t generate coins</source>
        <translation>تولید سکه ها</translation>
    </message>
    <message>
        <location filename="../bitcoinstrings.cpp" line="51"/>
        <source>Start minimized</source>
        <translation>شروع حد اقل</translation>
    </message>
    <message>
        <location filename="../bitcoinstrings.cpp" line="52"/>
        <source>Show splash screen on startup (default: 1)</source>
        <translation>نمایش صفحه splash  در STARTUP (پیش فرض:1)</translation>
=======
        <location filename="../bitcoinstrings.cpp" line="33"/>
        <source>Threshold for disconnecting misbehaving peers (default: 100)</source>
        <translation>آستانه برای قطع ارتباط با همکاران بدرفتار (پیش‌فرض: 100)</translation>
    </message>
    <message>
        <location filename="../bitcoinstrings.cpp" line="43"/>
        <source>Run in the background as a daemon and accept commands</source>
        <translation>اجرای در پس زمینه به عنوان شبح و قبول فرمان ها</translation>
    </message>
    <message>
        <location filename="../bitcoinstrings.cpp" line="48"/>
        <source>Send trace/debug info to debugger</source>
        <translation>اطلاعات ردگیری/اشکال‌زدایی را به اشکال‌زدا بفرستید</translation>
    </message>
    <message>
        <location filename="../bitcoinstrings.cpp" line="49"/>
        <source>Username for JSON-RPC connections</source>
        <translation>JSON-RPC شناسه برای ارتباطات</translation>
    </message>
    <message>
        <location filename="../bitcoinstrings.cpp" line="50"/>
        <source>Password for JSON-RPC connections</source>
        <translation>JSON-RPC عبارت عبور برای ارتباطات</translation>
    </message>
    <message>
        <location filename="../bitcoinstrings.cpp" line="53"/>
        <source>Send commands to node running on &lt;ip&gt; (default: 127.0.0.1)</source>
        <translation>(127.0.0.1پیش فرض: ) &amp;lt;ip&amp;gt; دادن فرمانها برای استفاده گره ها روی</translation>
    </message>
    <message>
        <location filename="../bitcoinstrings.cpp" line="58"/>
        <source>Set key pool size to &lt;n&gt; (default: 100)</source>
        <translation> (100پیش فرض:)&amp;lt;n&amp;gt; گذاشتن اندازه کلید روی </translation>
    </message>
    <message>
        <location filename="../bitcoinstrings.cpp" line="59"/>
        <source>Rescan the block chain for missing wallet transactions</source>
        <translation>اسکان مجدد زنجیر بلوکها برای گم والت معامله</translation>
    </message>
    <message>
        <location filename="../bitcoinstrings.cpp" line="61"/>
        <source>How thorough the block verification is (0-6, default: 1)</source>
        <translation>چقد کامل بلوک تصدیق است (0-6, پیش فرض:1)</translation>
    </message>
    <message>
        <location filename="../bitcoinstrings.cpp" line="66"/>
        <source>Server certificate file (default: server.cert)</source>
        <translation> (server.certپیش فرض: )گواهی نامه سرور</translation>
    </message>
    <message>
        <location filename="../bitcoinstrings.cpp" line="11"/>
        <source>List commands</source>
        <translation>لیست فومان ها</translation>
    </message>
    <message>
        <location filename="../bitcoinstrings.cpp" line="13"/>
        <source>Options:</source>
        <translation>تنظیمات</translation>
    </message>
    <message>
        <location filename="../bitcoinstrings.cpp" line="17"/>
        <source>Don&apos;t generate coins</source>
        <translation>تولید سکه ها</translation>
>>>>>>> 423cece2
    </message>
    <message>
        <location filename="../bitcoinstrings.cpp" line="53"/>
        <source>Specify data directory</source>
        <translation>دایرکتور اطلاعاتی خاص</translation>
    </message>
    <message>
        <location filename="../bitcoinstrings.cpp" line="56"/>
        <source>Specify connection timeout (in milliseconds)</source>
        <translation>(میلی ثانیه )فاصله ارتباط خاص</translation>
    </message>
    <message>
<<<<<<< HEAD
        <location filename="../bitcoinstrings.cpp" line="57"/>
        <source>Connect through socks4 proxy</source>
        <translation>socks4 proxy ارتباط توسط</translation>
    </message>
    <message>
        <location filename="../bitcoinstrings.cpp" line="58"/>
        <source>Allow DNS lookups for addnode and connect</source>
        <translation>اجازه متغیر دی ان اس برای اضافه گره یا ارتباط</translation>
    </message>
    <message>
        <location filename="../bitcoinstrings.cpp" line="62"/>
        <source>Connect only to the specified node</source>
        <translation>ارتباط فقط به گره خاص</translation>
    </message>
    <message>
        <location filename="../bitcoinstrings.cpp" line="71"/>
        <source>Maximum per-connection receive buffer, &lt;n&gt;*1000 bytes (default: 10000)</source>
        <translation>حداکثر بافر دریافتی در هر اتصال، 1000*&lt;n&gt; (پیش‌فرض: 10000)</translation>
    </message>
    <message>
        <location filename="../bitcoinstrings.cpp" line="72"/>
        <source>Maximum per-connection send buffer, &lt;n&gt;*1000 bytes (default: 10000)</source>
        <translation>حداکثر بافر ارسالی در هر اتصال، 1000*&lt;n&gt; (پیش‌فرض: 10000)</translation>
    </message>
    <message>
        <location filename="../bitcoinstrings.cpp" line="81"/>
        <source>Output extra debugging information</source>
        <translation>اطلاعات اشکال‌زدایی اضافی خروجی</translation>
    </message>
    <message>
        <location filename="../bitcoinstrings.cpp" line="98"/>
        <source>
SSL options: (see the Bitcoin Wiki for SSL setup instructions)</source>
        <translation>
( نگاه کنید  Bitcoin Wiki  در SSLتنظیمات ):SSL گزینه های</translation>
    </message>
    <message>
        <location filename="../bitcoinstrings.cpp" line="108"/>
        <source>Usage</source>
        <translation type="unfinished">ستفاده </translation>
=======
        <location filename="../bitcoinstrings.cpp" line="16"/>
        <source>Generate coins</source>
        <translation>سکه های تولید شده</translation>
    </message>
    <message>
        <location filename="../bitcoinstrings.cpp" line="27"/>
        <source>Add a node to connect to and attempt to keep the connection open</source>
        <translation>به اتصال یک گره اضافه کنید و اتصال را باز نگاه دارید</translation>
    </message>
    <message>
        <location filename="../bitcoinstrings.cpp" line="47"/>
        <source>Send trace/debug info to console instead of debug.log file</source>
        <translation>اطلاعات ردگیری/اشکال‌زدایی را به جای فایل لاگ اشکال‌زدایی به کنسول بفرستید</translation>
    </message>
    <message>
        <location filename="../bitcoinstrings.cpp" line="42"/>
        <source>Accept command line and JSON-RPC commands</source>
        <translation>JSON-RPC قابل فرمانها و</translation>
    </message>
    <message>
        <location filename="../bitcoinstrings.cpp" line="46"/>
        <source>Prepend debug output with timestamp</source>
        <translation>به خروجی اشکال‌زدایی برچسب زمان بزنید</translation>
    </message>
    <message>
        <location filename="../bitcoinstrings.cpp" line="51"/>
        <source>Listen for JSON-RPC connections on &lt;port&gt; (default: 8332)</source>
        <translation>( 8332پیش فرض :) &amp;lt;poort&amp;gt; JSON-RPC شنوایی برای ارتباطات</translation>
    </message>
    <message>
        <location filename="../bitcoinstrings.cpp" line="52"/>
        <source>Allow JSON-RPC connections from specified IP address</source>
        <translation>از آدرس آی پی خاص JSON-RPC قبول ارتباطات</translation>
    </message>
    <message>
        <location filename="../bitcoinstrings.cpp" line="82"/>
        <source>Wallet needed to be rewritten: restart Bitcoin to complete</source>
        <translation>سلام</translation>
    </message>
    <message>
        <location filename="../bitcoinstrings.cpp" line="83"/>
        <source>Error loading wallet.dat</source>
        <translation>خطا در بارگیری wallet.dat</translation>
    </message>
    <message>
        <location filename="../bitcoinstrings.cpp" line="85"/>
        <source>Cannot initialize keypool</source>
        <translation>امکان مقداردهی اولیه برای key pool وجود ندارد</translation>
    </message>
    <message>
        <location filename="../bitcoinstrings.cpp" line="10"/>
        <source>Send command to -server or bitcoind</source>
        <translation>ارسال فرمان به سرور یا باتکویین</translation>
    </message>
    <message>
        <location filename="../bitcoinstrings.cpp" line="80"/>
        <source>Error loading wallet.dat: Wallet corrupted</source>
        <translation>خطا در بارگیری wallet.dat: کیف پول خراب شده است</translation>
    </message>
    <message>
        <location filename="../bitcoinstrings.cpp" line="14"/>
        <source>Specify configuration file (default: bitcoin.conf)</source>
        <translation>(: bitcoin.confپیش فرض: )فایل تنظیمی خاص </translation>
    </message>
    <message>
        <location filename="../bitcoinstrings.cpp" line="15"/>
        <source>Specify pid file (default: bitcoind.pid)</source>
        <translation>(bitcoind.pidپیش فرض : ) فایل پید خاص</translation>
    </message>
    <message>
        <location filename="../bitcoinstrings.cpp" line="18"/>
        <source>Start minimized</source>
        <translation>شروع حد اقل</translation>
    </message>
    <message>
        <location filename="../bitcoinstrings.cpp" line="88"/>
        <source>Done loading</source>
        <translation>بار گیری انجام شده است</translation>
    </message>
    <message>
        <location filename="../bitcoinstrings.cpp" line="25"/>
        <source>Listen for connections on &lt;port&gt; (default: 8333 or testnet: 18333)</source>
        <translation>برای اتصالات به &lt;port&gt; (پیش‌فرض: 8333 یا تست‌نت: 18333) گوش کنید</translation>
    </message>
    <message>
        <location filename="../bitcoinstrings.cpp" line="87"/>
        <source>Rescanning...</source>
        <translation>اسکان مجدد</translation>
>>>>>>> 423cece2
    </message>
    <message>
        <location filename="../bitcoinstrings.cpp" line="114"/>
        <source>Error loading addr.dat</source>
        <translation>خطا در بارگیری addr.dat</translation>
    </message>
    <message>
        <location filename="../bitcoinstrings.cpp" line="127"/>
        <source>Invalid -proxy address</source>
        <translation>آدرس پروکسی معتبر نیست </translation>
    </message>
    <message>
        <location filename="../bitcoinstrings.cpp" line="128"/>
        <source>Invalid amount for -paytxfee=&lt;amount&gt;</source>
        <translation>paytxfee=&amp;lt;بالغ &amp;gt;مبلغ نا معتبر</translation>
    </message>
    <message>
        <location filename="../bitcoinstrings.cpp" line="129"/>
        <source>Warning: -paytxfee is set very high.  This is the transaction fee you will pay if you send a transaction.</source>
        <translation>خطا : پر داخت خیلی بالا است. این پر داخت معامله است که شما هنگام ارسال معامله باید پر داخت کنید</translation>
    </message>
    <message>
<<<<<<< HEAD
        <location filename="../bitcoinstrings.cpp" line="133"/>
        <source>Unable to bind to port %d on this computer.  Bitcoin is probably already running.</source>
        <translation>وسل بندر به کامپیوتر امکان پذیر نیست. شاید بیتکویید در حال فعال است%d</translation>
    </message>
    <message>
        <location filename="../bitcoinstrings.cpp" line="38"/>
        <source>Warning: Please check that your computer&apos;s date and time are correct.  If your clock is wrong Bitcoin will not work properly.</source>
        <translation>هشدار: تاریخ و ساعت کامپیوتر شما چک کنید. اگر ساعت درست نیست بیتکویین مناسب نخواهد کار کرد</translation>
=======
        <location filename="../bitcoinstrings.cpp" line="34"/>
        <source>Number of seconds to keep misbehaving peers from reconnecting (default: 86400)</source>
        <translation>مدت زمان به ثانیه برای جلوگیری از همکاران بدرفتار برای اتصال دوباره (پیش‌فرض: 86400)</translation>
>>>>>>> 423cece2
    </message>
    <message>
        <location filename="../bitcoinstrings.cpp" line="132"/>
        <source>Error: CreateThread(StartNode) failed</source>
        <translation>خطا :ایجاد موضوع(گره) اشتباه بود</translation>
    </message>
    <message>
        <location filename="../bitcoinstrings.cpp" line="22"/>
        <source>%s, you must set a rpcpassword in the configuration file:
 %s
It is recommended you use the following random password:
rpcuser=bitcoinrpc
rpcpassword=%s
(you do not need to remember this password)
If the file does not exist, create it with owner-readable-only file permissions.
</source>
        <translation>%s، شما باید یک rpcpassword  را در فایل پیکربندی تنظیم کنید :⏎%s⏎ توصیه می شود از رمزهای تصادفی زیر استفاده کنید⏎ rpcuser=bitcoinrpc⏎ rpcpassword=%s⏎ (لازم نیست این رمز را به خاطر بسپارید) ⏎ اگر فایل ایجاد نشد، یک فایل فقط متنی ایجاد کنید
</translation>
    </message>
    <message>
<<<<<<< HEAD
        <location filename="../bitcoinstrings.cpp" line="75"/>
        <source>Detach block and address databases. Increases shutdown time (default: 0)</source>
        <translation> تفکیک بلاک و آدرس بانک داده ها. افزایش زمان خاموشی (پیش فرض:0)</translation>
    </message>
    <message>
        <location filename="../bitcoinstrings.cpp" line="14"/>
        <source>Error: The transaction was rejected.  This might happen if some of the coins in your wallet were already spent, such as if you used a copy of wallet.dat and coins were spent in the copy but not marked as spent here.</source>
        <translation>خطا . معامله رد شد.این هنگامی که سکه ها در والت شما هنوز ارسال شده اند ولی شما کپی والت استفاده می کنید و سکه ها روی کپی فرستاده شده اند و به عنوان ارسال شنه مشخص نشده اتفاقی می افتد.</translation>
    </message>
    <message>
        <location filename="../bitcoinstrings.cpp" line="64"/>
        <source>Accept connections from outside (default: 1)</source>
        <translation type="unfinished">پذیرش اتصالات از بیرون (پیش فرض:1 بدون پراکسی یا اتصال)</translation>
    </message>
    <message>
        <location filename="../bitcoinstrings.cpp" line="9"/>
        <source>Error: This transaction requires a transaction fee of at least %s because of its amount, complexity, or use of recently received funds  </source>
        <translation>خطا: این تراکنش نیازمند هزینه تراکنش به مبلغ حداقل %s است به علت میزان وجه، دشواری، یا استفاده از وجوه دریافتی اخیر</translation>
    </message>
    <message>
        <location filename="../bitcoinstrings.cpp" line="65"/>
        <source>Set language, for example &quot;de_DE&quot; (default: system locale)</source>
        <translation>زبان را تنظیم کنید برای مثال &quot;de_DE&quot; (پیش فرض: system locale)</translation>
    </message>
    <message>
        <location filename="../bitcoinstrings.cpp" line="66"/>
        <source>Find peers using DNS lookup (default: 1)</source>
        <translation type="unfinished">قرینه ها را برای جستجوی DNS بیاب (پیش فرض: 1 مگر در زمان اتصال)</translation>
    </message>
    <message>
        <location filename="../bitcoinstrings.cpp" line="90"/>
        <source>Execute command when the best block changes (%s in cmd is replaced by block hash)</source>
        <translation>زمانی که بهترین بلاک تغییر کرد، دستور را اجرا کن (%s در cmd با block hash جایگزین شده است)</translation>
    </message>
    <message>
        <location filename="../bitcoinstrings.cpp" line="83"/>
        <source>Send trace/debug info to console instead of debug.log file</source>
        <translation>اطلاعات ردگیری/اشکال‌زدایی را به جای فایل لاگ اشکال‌زدایی به کنسول بفرستید</translation>
    </message>
    <message>
        <location filename="../bitcoinstrings.cpp" line="73"/>
        <source>Use Universal Plug and Play to map the listening port (default: 1)</source>
        <translation type="unfinished">از UPnP  برای شناسایی درگاه شنیداری استفاده کنید (پیش فرض:1 در زمان شنیدن)</translation>
    </message>
    <message>
        <location filename="../bitcoinstrings.cpp" line="74"/>
        <source>Use Universal Plug and Play to map the listening port (default: 0)</source>
        <translation type="unfinished">از UPnP  برای شناسایی درگاه شنیداری استفاده کنید (پیش فرض:0)</translation>
    </message>
    <message>
        <location filename="../bitcoinstrings.cpp" line="33"/>
        <source>You must set rpcpassword=&lt;password&gt; in the configuration file:
%s
If the file does not exist, create it with owner-readable-only file permissions.</source>
        <translation>%s، شما باید یک rpcpassword  را در فایل پیکربندی تنظیم کنید :⏎%s⏎ اگر فایل ایجاد نشد، یک فایل فقط متنی ایجاد کنید.
</translation>
    </message>
    <message>
        <location filename="../bitcoinstrings.cpp" line="61"/>
        <source>Add a node to connect to and attempt to keep the connection open</source>
        <translation>به اتصال یک گره اضافه کنید و اتصال را باز نگاه دارید</translation>
=======
        <location filename="../bitcoinstrings.cpp" line="45"/>
        <source>Output extra debugging information</source>
        <translation>اطلاعات اشکال‌زدایی اضافی خروجی</translation>
    </message>
    <message>
        <location filename="../bitcoinstrings.cpp" line="62"/>
        <source>
SSL options: (see the Bitcoin Wiki for SSL setup instructions)</source>
        <translation>
( نگاه کنید  Bitcoin Wiki  در SSLتنظیمات ):SSL گزینه های</translation>
    </message>
    <message>
        <location filename="../bitcoinstrings.cpp" line="95"/>
        <source>Warning: Disk space is low</source>
        <translation type="unfinished">هشدار: فضای دیسک محدود است!</translation>
>>>>>>> 423cece2
    </message>
    <message>
        <location filename="../bitcoinstrings.cpp" line="116"/>
        <source>Error loading blkindex.dat</source>
        <translation>خطا در بارگیری blkindex.dat</translation>
    </message>
    <message>
        <location filename="../bitcoinstrings.cpp" line="32"/>
        <source>An error occurred while setting up the RPC port %i for listening: %s</source>
        <translation>در زمان تنظیم درگاه RPX %i در فهرست کردن %s اشکالی رخ داده است</translation>
    </message>
    <message>
        <location filename="../bitcoinstrings.cpp" line="119"/>
        <source>Error loading wallet.dat: Wallet requires newer version of Bitcoin</source>
        <translation>خطا در بارگیری wallet.dat: کیف پول به ویرایش جدیدتری از Biticon نیاز دارد</translation>
    </message>
    <message>
        <location filename="../bitcoinstrings.cpp" line="112"/>
        <source>Bitcoin</source>
        <translation>یت کویین </translation>
    </message>
    <message>
        <location filename="../bitcoinstrings.cpp" line="31"/>
        <source>Error</source>
        <translation>خطا</translation>
    </message>
    <message>
        <location filename="../bitcoinstrings.cpp" line="12"/>
        <source>Error: Transaction creation failed  </source>
        <translation>خطا ایجاد معامله اشتباه است</translation>
    </message>
    <message>
        <location filename="../bitcoinstrings.cpp" line="8"/>
        <source>Error: Wallet locked, unable to create transaction  </source>
        <translation>خطا: Wallet  قفل شده است. ایجاد تراکنش امکان پذیر نیست</translation>
    </message>
    <message>
        <location filename="../bitcoinstrings.cpp" line="77"/>
        <source>Fee per KB to add to transactions you send</source>
        <translation>پر داجت برای هر کیلو بیت برای اضافه به معامله ارسال</translation>
    </message>
    <message>
        <location filename="../bitcoinstrings.cpp" line="63"/>
        <source>Find peers using internet relay chat (default: 0)</source>
        <translation>یافتنت قرینه با استفاده از internet relay chat (پیش فرض:0)</translation>
    </message>
    <message>
        <location filename="../bitcoinstrings.cpp" line="49"/>
        <source>Generate coins</source>
        <translation>سکه های تولید شده</translation>
    </message>
    <message>
        <location filename="../bitcoinstrings.cpp" line="96"/>
        <source>How many blocks to check at startup (default: 2500, 0 = all)</source>
        <translation>چند بلاک برای بررسی در زمان startup (پیش فرض:2500 , 0=همه)</translation>
    </message>
    <message>
        <location filename="../bitcoinstrings.cpp" line="97"/>
        <source>How thorough the block verification is (0-6, default: 1)</source>
        <translation>چقد کامل بلوک تصدیق است (0-6, پیش فرض:1)</translation>
    </message>
    <message>
<<<<<<< HEAD
        <location filename="../bitcoinstrings.cpp" line="19"/>
        <source>Insufficient funds</source>
        <translation>بود جه نا کافی </translation>
    </message>
    <message>
        <location filename="../bitcoinstrings.cpp" line="18"/>
        <source>Invalid amount</source>
        <translation>میزان وجه اشتباه</translation>
    </message>
    <message>
        <location filename="../bitcoinstrings.cpp" line="13"/>
        <source>Sending...</source>
        <translation>ارسال...</translation>
    </message>
    <message>
        <location filename="../bitcoinstrings.cpp" line="54"/>
        <source>Set database cache size in megabytes (default: 25)</source>
        <translation>سایز کَش بانک داده را بر حسب مگابایت تنظیم کنید (پیش فرض:25)</translation>
    </message>
    <message>
        <location filename="../bitcoinstrings.cpp" line="55"/>
        <source>Set database disk log size in megabytes (default: 100)</source>
        <translation>سایز دیسک لاگِ بانک داده را بر حسب مگابایت تنظیم کنید (پیش فرض:100)</translation>
    </message>
    <message>
        <location filename="../bitcoinstrings.cpp" line="21"/>
        <source>To use the %s option</source>
        <translation>برای استفاده از %s از انتخابات</translation>
    </message>
    <message>
        <location filename="../bitcoinstrings.cpp" line="93"/>
        <source>Upgrade wallet to latest format</source>
        <translation>wallet  را به جدیدترین فرمت روزآمد کنید</translation>
    </message>
    <message>
        <location filename="../bitcoinstrings.cpp" line="20"/>
        <source>Warning: Disk space is low</source>
        <translation type="unfinished">هشدار: فضای دیسک محدود است!</translation>
=======
        <location filename="../bitcoinstrings.cpp" line="94"/>
        <source>Error: CreateThread(StartNode) failed</source>
        <translation>خطا :ایجاد موضوع(گره) اشتباه بود</translation>
>>>>>>> 423cece2
    </message>
    <message>
        <location filename="../bitcoinstrings.cpp" line="8"/>
        <source>Bitcoin version</source>
        <translation>سخه بیتکویین</translation>
    </message>
    <message>
        <location filename="../bitcoinstrings.cpp" line="9"/>
        <source>Usage:</source>
        <translation>ستفاده :</translation>
    </message>
    <message>
        <location filename="../bitcoinstrings.cpp" line="12"/>
        <source>Get help for a command</source>
        <translation>کمک برای فرمان </translation>
    </message>
    <message>
        <location filename="../bitcoinstrings.cpp" line="19"/>
        <source>Show splash screen on startup (default: 1)</source>
        <translation>نمایش صفحه splash  در STARTUP (پیش فرض:1)</translation>
    </message>
    <message>
        <location filename="../bitcoinstrings.cpp" line="23"/>
        <source>Connect through socks4 proxy</source>
        <translation>socks4 proxy ارتباط توسط</translation>
    </message>
    <message>
        <location filename="../bitcoinstrings.cpp" line="24"/>
        <source>Allow DNS lookups for addnode and connect</source>
        <translation>اجازه متغیر دی ان اس برای اضافه گره یا ارتباط</translation>
    </message>
    <message>
        <location filename="../bitcoinstrings.cpp" line="30"/>
        <source>Accept connections from outside (default: 1)</source>
        <translation type="unfinished">پذیرش اتصالات از بیرون (پیش فرض:1 بدون پراکسی یا اتصال)</translation>
    </message>
    <message>
        <location filename="../bitcoinstrings.cpp" line="65"/>
        <source>Use OpenSSL (https) for JSON-RPC connections</source>
        <translation>JSON-RPCبرای ارتباطات   استفاده کنید OpenSSL (https)</translation>
    </message>
    <message>
        <location filename="../bitcoinstrings.cpp" line="31"/>
        <source>Set language, for example &quot;de_DE&quot; (default: system locale)</source>
        <translation>زبان را تنظیم کنید برای مثال &quot;de_DE&quot; (پیش فرض: system locale)</translation>
    </message>
    <message>
        <location filename="../bitcoinstrings.cpp" line="32"/>
        <source>Find peers using DNS lookup (default: 1)</source>
        <translation type="unfinished">قرینه ها را برای جستجوی DNS بیاب (پیش فرض: 1 مگر در زمان اتصال)</translation>
    </message>
    <message>
        <location filename="../bitcoinstrings.cpp" line="39"/>
        <source>Use Universal Plug and Play to map the listening port (default: 1)</source>
        <translation type="unfinished">از UPnP  برای شناسایی درگاه شنیداری استفاده کنید (پیش فرض:1 در زمان شنیدن)</translation>
    </message>
    <message>
        <location filename="../bitcoinstrings.cpp" line="40"/>
        <source>Use Universal Plug and Play to map the listening port (default: 0)</source>
        <translation type="unfinished">از UPnP  برای شناسایی درگاه شنیداری استفاده کنید (پیش فرض:0)</translation>
    </message>
    <message>
        <location filename="../bitcoinstrings.cpp" line="102"/>
        <source>beta</source>
        <translation>بتا</translation>
    </message>
</context>
</TS><|MERGE_RESOLUTION|>--- conflicted
+++ resolved
@@ -76,6 +76,11 @@
         <translation>نمایش &amp;کد QR</translation>
     </message>
     <message>
+        <location filename="../forms/addressbookpage.ui" line="96"/>
+        <source>Sign a message to prove you own this address</source>
+        <translation>یک پیام را امضا کنید تا ثابت کنید صاحب این نشانی هستید</translation>
+    </message>
+    <message>
         <location filename="../forms/addressbookpage.ui" line="99"/>
         <source>&amp;Sign Message</source>
         <translation>&amp;امضای پیام</translation>
@@ -91,16 +96,7 @@
         <translation>حذف</translation>
     </message>
     <message>
-        <location filename="../forms/addressbookpage.ui" line="96"/>
-        <source>Sign a message to prove you own this address</source>
-        <translation>یک پیام را امضا کنید تا ثابت کنید صاحب این نشانی هستید</translation>
-    </message>
-    <message>
-<<<<<<< HEAD
         <location filename="../addressbookpage.cpp" line="65"/>
-=======
-        <location filename="../addressbookpage.cpp" line="61"/>
->>>>>>> 423cece2
         <source>Copy address</source>
         <translation>کپی آدرس </translation>
     </message>
@@ -179,11 +175,6 @@
         <location filename="../forms/askpassphrasedialog.ui" line="75"/>
         <source>Repeat new passphrase</source>
         <translation>تکرار عبارت عبور نو</translation>
-    </message>
-    <message>
-        <location filename="../forms/askpassphrasedialog.ui" line="94"/>
-        <source>TextLabel</source>
-        <translation>بر چسب</translation>
     </message>
     <message>
         <location filename="../askpassphrasedialog.cpp" line="34"/>
@@ -232,10 +223,9 @@
         <translation>تایید رمز گذاری</translation>
     </message>
     <message>
-        <location filename="../askpassphrasedialog.cpp" line="102"/>
-        <source>WARNING: If you encrypt your wallet and lose your passphrase, you will &lt;b&gt;LOSE ALL OF YOUR BITCOINS&lt;/b&gt;!
-Are you sure you wish to encrypt your wallet?</source>
-        <translation>هشدار اگر شما روی پنجره رمز بگذارید و عبارت عبور فراموش کنید همه بیتکویینس شما گم می کنید. متماینید کن که می خواهید رمز بگذارید</translation>
+        <location filename="../forms/askpassphrasedialog.ui" line="94"/>
+        <source>TextLabel</source>
+        <translation>بر چسب</translation>
     </message>
     <message>
         <location filename="../askpassphrasedialog.cpp" line="111"/>
@@ -285,158 +275,76 @@
         <translation>wallet passphrase با موفقیت تغییر یافت</translation>
     </message>
     <message>
+        <location filename="../askpassphrasedialog.cpp" line="147"/>
+        <source>Wallet decryption failed</source>
+        <translation>ناموفق رمز بندی پنجره</translation>
+    </message>
+    <message>
+        <location filename="../askpassphrasedialog.cpp" line="102"/>
+        <source>WARNING: If you encrypt your wallet and lose your passphrase, you will &lt;b&gt;LOSE ALL OF YOUR BITCOINS&lt;/b&gt;!
+Are you sure you wish to encrypt your wallet?</source>
+        <translation>هشدار اگر شما روی پنجره رمز بگذارید و عبارت عبور فراموش کنید همه بیتکویینس شما گم می کنید. متماینید کن که می خواهید رمز بگذارید</translation>
+    </message>
+    <message>
         <location filename="../askpassphrasedialog.cpp" line="208"/>
         <location filename="../askpassphrasedialog.cpp" line="232"/>
         <source>Warning: The Caps Lock key is on.</source>
         <translation>هشدار: کلید حروف بزرگ روشن است.</translation>
     </message>
-    <message>
-        <location filename="../askpassphrasedialog.cpp" line="147"/>
-        <source>Wallet decryption failed</source>
-        <translation>ناموفق رمز بندی پنجره</translation>
-    </message>
 </context>
 <context>
     <name>BitcoinGUI</name>
     <message>
+        <location filename="../bitcoingui.cpp" line="198"/>
+        <source>Edit the list of stored addresses and labels</source>
+        <translation>ویرایش لیست آدرسها و بر چسب های ذخیره ای</translation>
+    </message>
+    <message>
         <location filename="../bitcoingui.cpp" line="250"/>
         <source>&amp;Export...</source>
         <translation>&amp;;صادرات</translation>
     </message>
     <message>
+        <location filename="../bitcoingui.cpp" line="506"/>
+        <source>Synchronizing with network...</source>
+        <translation>همگام سازی با شبکه ...</translation>
+    </message>
+    <message>
+        <location filename="../bitcoingui.cpp" line="185"/>
+        <source>&amp;Overview</source>
+        <translation>بررسی اجمالی</translation>
+    </message>
+    <message>
+        <location filename="../bitcoingui.cpp" line="186"/>
+        <source>Show general overview of wallet</source>
+        <translation>نمای کلی پنجره نشان بده</translation>
+    </message>
+    <message>
+        <location filename="../bitcoingui.cpp" line="531"/>
+        <source>Downloaded %1 blocks of transaction history.</source>
+        <translation>دانلود  بلوکهای معملات %1</translation>
+    </message>
+    <message>
+        <location filename="../bitcoingui.cpp" line="192"/>
+        <source>Browse transaction history</source>
+        <translation>نمایش تاریخ معاملات</translation>
+    </message>
+    <message>
         <location filename="../bitcoingui.cpp" line="197"/>
         <source>&amp;Address Book</source>
         <translation>دفتر آدرس</translation>
     </message>
-    <message>
-        <location filename="../bitcoingui.cpp" line="198"/>
-        <source>Edit the list of stored addresses and labels</source>
-        <translation>ویرایش لیست آدرسها و بر چسب های ذخیره ای</translation>
-    </message>
-    <message>
-<<<<<<< HEAD
-        <location filename="../bitcoingui.cpp" line="215"/>
-        <source>Sign &amp;message</source>
-        <translation>امضای &amp;پیام</translation>
-    </message>
-    <message>
-        <location filename="../bitcoingui.cpp" line="216"/>
-        <source>Prove you control an address</source>
-        <translation>اثبات کنید که روی یک نشانی کنترل دارید</translation>
-    </message>
-    <message>
-        <location filename="../bitcoingui.cpp" line="235"/>
-        <source>E&amp;xit</source>
-        <translation>خروج</translation>
-    </message>
-    <message>
-        <location filename="../bitcoingui.cpp" line="242"/>
-        <source>About &amp;Qt</source>
-        <translation>درباره &amp;Qt</translation>
-    </message>
-    <message>
-        <location filename="../bitcoingui.cpp" line="246"/>
-        <source>Modify configuration options for bitcoin</source>
-        <translation>صلاح تنظیمات برای بیتکویین</translation>
-    </message>
-    <message>
-=======
->>>>>>> 423cece2
-        <location filename="../bitcoingui.cpp" line="252"/>
-        <source>&amp;Encrypt Wallet</source>
-        <translation>&amp;رمز بندی پنجره</translation>
-    </message>
-    <message>
-        <location filename="../bitcoingui.cpp" line="257"/>
-        <source>&amp;Change Passphrase</source>
-        <translation>تغییر عبارت عبور</translation>
-    </message>
-    <message>
-        <location filename="../bitcoingui.cpp" line="418"/>
-        <source>bitcoin-qt</source>
-        <translation>بیتکویین</translation>
-    </message>
-    <message>
-        <location filename="../bitcoingui.cpp" line="577"/>
-        <source>Last received block was generated %1.</source>
-        <translation>خرین بلوک در یافت شده  تولید شده بود %1 </translation>
-    </message>
-    <message>
-<<<<<<< HEAD
-        <location filename="../bitcoingui.cpp" line="71"/>
-        <source>Bitcoin Wallet</source>
-        <translation>پنجره بیتکویین</translation>
-    </message>
-    <message>
-        <location filename="../bitcoingui.cpp" line="665"/>
-        <source>Sent transaction</source>
-        <translation>معامله ارسال شده</translation>
-    </message>
-    <message>
-        <location filename="../bitcoingui.cpp" line="185"/>
-=======
-        <location filename="../bitcoingui.cpp" line="187"/>
->>>>>>> 423cece2
-        <source>&amp;Overview</source>
-        <translation>بررسی اجمالی</translation>
-    </message>
-    <message>
-        <location filename="../bitcoingui.cpp" line="243"/>
-        <source>Show information about Qt</source>
-        <translation>نمایش اطلاعات درباره Qt</translation>
-    </message>
-    <message>
-        <location filename="../bitcoingui.cpp" line="251"/>
-        <source>Export the data in the current tab to a file</source>
-        <translation>داده ها  نوارِ جاری را به فایل انتقال دهید</translation>
-    </message>
-    <message>
-        <location filename="../bitcoingui.cpp" line="256"/>
-        <source>Backup wallet to another location</source>
-        <translation>نسخه پیشتیبان wallet  را به محل دیگر انتقال دهید</translation>
-    </message>
-    <message>
-<<<<<<< HEAD
-        <location filename="../bitcoingui.cpp" line="210"/>
-        <source>Send coins to a bitcoin address</source>
-        <translation>ارسال سکه به آدرس بیتکویین </translation>
-    </message>
-    <message>
-        <location filename="../bitcoingui.cpp" line="255"/>
-        <source>&amp;Backup Wallet</source>
-        <translation type="unfinished">پشتیبان گیری از wallet</translation>
-    </message>
-    <message>
-        <location filename="../bitcoingui.cpp" line="564"/>
-        <source>Up to date</source>
-        <translation>تا تاریخ</translation>
-=======
-        <location filename="../bitcoingui.cpp" line="501"/>
-        <source>Downloaded %1 blocks of transaction history.</source>
-        <translation>دانلود  بلوکهای معملات %1</translation>
-    </message>
-    <message>
-        <location filename="../bitcoingui.cpp" line="194"/>
-        <source>Browse transaction history</source>
-        <translation>نمایش تاریخ معاملات</translation>
-    </message>
-    <message>
-        <location filename="../bitcoingui.cpp" line="199"/>
-        <source>&amp;Address Book</source>
-        <translation>دفتر آدرس</translation>
-    </message>
     <message numerus="yes">
-        <location filename="../bitcoingui.cpp" line="528"/>
+        <location filename="../bitcoingui.cpp" line="558"/>
         <source>%n day(s) ago</source>
         <translation>
             <numerusform>%n بعد از چند روزز </numerusform>
         </translation>
->>>>>>> 423cece2
-    </message>
-    <message>
-        <location filename="../bitcoingui.cpp" line="792"/>
-        <source>Wallet is &lt;b&gt;encrypted&lt;/b&gt; and currently &lt;b&gt;unlocked&lt;/b&gt;</source>
-        <translation>زمایش شبکهه</translation>
+    </message>
+    <message>
+        <location filename="../bitcoingui.cpp" line="209"/>
+        <source>&amp;Send coins</source>
+        <translation>رسال سکه ها</translation>
     </message>
     <message>
         <location filename="../bitcoingui.cpp" line="236"/>
@@ -444,14 +352,14 @@
         <translation>خروج از برنامه </translation>
     </message>
     <message>
-        <location filename="../bitcoingui.cpp" line="633"/>
-        <source>This transaction is over the size limit.  You can still send it for a fee of %1, which goes to the nodes that process your transaction and helps to support the network.  Do you want to pay the fee?</source>
-        <translation>این معامله از اندازه محدوده بیشتر است. شما می توانید آد را با دستمزد 1% بفرستید که شامل گره معامله شما می باشد و به شبکه های اینترنتی کمک خواهد کردو آیا شما می خواهید این پول پر داخت%1</translation>
-    </message>
-    <message>
-        <location filename="../bitcoingui.cpp" line="253"/>
-        <source>Encrypt or decrypt wallet</source>
-        <translation>رمز بندی یا رمز گشایی پنجره</translation>
+        <location filename="../bitcoingui.cpp" line="191"/>
+        <source>&amp;Transactions</source>
+        <translation>&amp;معاملات</translation>
+    </message>
+    <message>
+        <location filename="../bitcoingui.cpp" line="564"/>
+        <source>Up to date</source>
+        <translation>تا تاریخ</translation>
     </message>
     <message>
         <location filename="../bitcoingui.cpp" line="203"/>
@@ -459,10 +367,69 @@
         <translation>در یافت سکه</translation>
     </message>
     <message>
-<<<<<<< HEAD
-        <location filename="../bitcoingui.cpp" line="666"/>
-        <source>Incoming transaction</source>
-        <translation>معامله در یافت شده</translation>
+        <location filename="../bitcoingui.cpp" line="800"/>
+        <source>Wallet is &lt;b&gt;encrypted&lt;/b&gt; and currently &lt;b&gt;locked&lt;/b&gt;</source>
+        <translation>زمایش شبکه</translation>
+    </message>
+    <message>
+        <location filename="../bitcoingui.cpp" line="235"/>
+        <source>E&amp;xit</source>
+        <translation>خروج</translation>
+    </message>
+    <message>
+        <location filename="../bitcoingui.cpp" line="240"/>
+        <source>Show information about Bitcoin</source>
+        <translation>نمایش اطلاعات در مورد بیتکویین</translation>
+    </message>
+    <message>
+        <location filename="../bitcoingui.cpp" line="281"/>
+        <source>&amp;File</source>
+        <translation>فایل</translation>
+    </message>
+    <message>
+        <location filename="../bitcoingui.cpp" line="258"/>
+        <source>Change the passphrase used for wallet encryption</source>
+        <translation>عبارت عبور رمز گشایی پنجره تغییر کنید</translation>
+    </message>
+    <message>
+        <location filename="../bitcoingui.cpp" line="303"/>
+        <source>Tabs toolbar</source>
+        <translation>نوار ابزار زبانه ها</translation>
+    </message>
+    <message>
+        <location filename="../bitcoingui.cpp" line="314"/>
+        <source>Actions toolbar</source>
+        <translation>نوار ابزار عملیت</translation>
+    </message>
+    <message>
+        <location filename="../bitcoingui.cpp" line="248"/>
+        <source>Show/Hide &amp;Bitcoin</source>
+        <translation>نمایش/ عدم نمایش BITCOIN</translation>
+    </message>
+    <message>
+        <location filename="../bitcoingui.cpp" line="249"/>
+        <source>Show or hide the Bitcoin window</source>
+        <translation>صفحه Bitcoin را نمایش دهید/ندهید</translation>
+    </message>
+    <message>
+        <location filename="../bitcoingui.cpp" line="215"/>
+        <source>Sign &amp;message</source>
+        <translation>امضای &amp;پیام</translation>
+    </message>
+    <message>
+        <location filename="../bitcoingui.cpp" line="71"/>
+        <source>Bitcoin Wallet</source>
+        <translation>پنجره بیتکویین</translation>
+    </message>
+    <message>
+        <location filename="../bitcoingui.cpp" line="204"/>
+        <source>Show the list of addresses for receiving payments</source>
+        <translation>نمایش لیست آدرس ها برای در یافت پر داخت ها</translation>
+    </message>
+    <message>
+        <location filename="../bitcoingui.cpp" line="210"/>
+        <source>Send coins to a bitcoin address</source>
+        <translation>ارسال سکه به آدرس بیتکویین </translation>
     </message>
     <message>
         <location filename="../bitcoingui.cpp" line="239"/>
@@ -470,15 +437,27 @@
         <translation>&amp;حدود%1</translation>
     </message>
     <message>
-        <location filename="../bitcoingui.cpp" line="327"/>
-        <source>[testnet]</source>
-        <translation>آزمایش شبکه</translation>
+        <location filename="../bitcoingui.cpp" line="246"/>
+        <source>Modify configuration options for bitcoin</source>
+        <translation>صلاح تنظیمات برای بیتکویین</translation>
+    </message>
+    <message>
+        <location filename="../bitcoingui.cpp" line="252"/>
+        <source>&amp;Encrypt Wallet</source>
+        <translation>&amp;رمز بندی پنجره</translation>
     </message>
     <message numerus="yes">
-        <location filename="../bitcoingui.cpp" line="482"/>
-        <source>%n active connection(s) to Bitcoin network</source>
+        <location filename="../bitcoingui.cpp" line="550"/>
+        <source>%n minute(s) ago</source>
         <translation>
-            <numerusform>در صد ارتباطات فعال بیتکویین با شبکه %n</numerusform>
+            <numerusform>%n بعد از چند دقیقه </numerusform>
+        </translation>
+    </message>
+    <message numerus="yes">
+        <location filename="../bitcoingui.cpp" line="554"/>
+        <source>%n hour(s) ago</source>
+        <translation>
+            <numerusform>%n بعد از چند دقیقه </numerusform>
         </translation>
     </message>
     <message>
@@ -492,155 +471,26 @@
 مبلغ%2
 نوع %3
 آدرس %4</translation>
-=======
-        <location filename="../bitcoingui.cpp" line="212"/>
-        <source>Send coins to a bitcoin address</source>
-        <translation>ارسال سکه به آدرس بیتکویین </translation>
->>>>>>> 423cece2
-    </message>
-    <message numerus="yes">
-        <location filename="../bitcoingui.cpp" line="550"/>
-        <source>%n minute(s) ago</source>
-        <translation>
-            <numerusform>%n بعد از چند دقیقه </numerusform>
-        </translation>
-    </message>
-    <message numerus="yes">
-        <location filename="../bitcoingui.cpp" line="554"/>
-        <source>%n hour(s) ago</source>
-        <translation>
-            <numerusform>%n بعد از چند دقیقه </numerusform>
-        </translation>
-    </message>
-    <message>
-<<<<<<< HEAD
-        <location filename="../bitcoingui.cpp" line="826"/>
-        <source>Backup Failed</source>
-        <translation>عملیات پیشتیبان گیری انجام نشد</translation>
-    </message>
-    <message>
-        <location filename="../bitcoingui.cpp" line="826"/>
-        <source>There was an error trying to save the wallet data to the new location.</source>
-        <translation>در زمان انتقال داده  wallet  به محل جدید خطا روی داد</translation>
-    </message>
-    <message>
-        <location filename="../bitcoingui.cpp" line="531"/>
-        <source>Downloaded %1 blocks of transaction history.</source>
-        <translation>دانلود  بلوکهای معملات %1</translation>
-    </message>
-    <message numerus="yes">
-        <location filename="../bitcoingui.cpp" line="558"/>
-        <source>%n day(s) ago</source>
-        <translation>
-            <numerusform>%n بعد از چند روزز </numerusform>
-        </translation>
-    </message>
-    <message>
-        <location filename="../bitcoingui.cpp" line="569"/>
-        <source>Catching up...</source>
-        <translation>ابتلا به بالا</translation>
-    </message>
-    <message>
-        <location filename="../bitcoingui.cpp" line="186"/>
-        <source>Show general overview of wallet</source>
-        <translation>نمای کلی پنجره نشان بده</translation>
-    </message>
-    <message>
-        <location filename="../bitcoingui.cpp" line="191"/>
-        <source>&amp;Transactions</source>
-        <translation>&amp;amp;معاملات</translation>
-    </message>
-    <message>
-        <location filename="../bitcoingui.cpp" line="192"/>
-        <source>Browse transaction history</source>
-        <translation>نمایش تاریخ معاملات</translation>
-    </message>
-    <message>
-        <location filename="../bitcoingui.cpp" line="204"/>
-        <source>Show the list of addresses for receiving payments</source>
-        <translation>نمایش لیست آدرس ها برای در یافت پر داخت ها</translation>
-    </message>
-    <message>
-        <location filename="../bitcoingui.cpp" line="209"/>
-        <source>&amp;Send coins</source>
-        <translation>رسال سکه ها</translation>
-=======
-        <location filename="../bitcoingui.cpp" line="205"/>
-        <source>&amp;Receive coins</source>
-        <translation>در یافت سکه</translation>
-    </message>
-    <message>
-        <location filename="../bitcoingui.cpp" line="783"/>
-        <source>Wallet is &lt;b&gt;encrypted&lt;/b&gt; and currently &lt;b&gt;locked&lt;/b&gt;</source>
-        <translation>زمایش شبکه</translation>
-    </message>
-    <message>
-        <location filename="../bitcoingui.cpp" line="237"/>
-        <source>E&amp;xit</source>
-        <translation>خروج</translation>
->>>>>>> 423cece2
-    </message>
-    <message>
-        <location filename="../bitcoingui.cpp" line="240"/>
-        <source>Show information about Bitcoin</source>
-        <translation>نمایش اطلاعات در مورد بیتکویین</translation>
-    </message>
-    <message>
-        <location filename="../bitcoingui.cpp" line="245"/>
-        <source>&amp;Options...</source>
-        <translation>تنظیمات...</translation>
-    </message>
-    <message>
-        <location filename="../bitcoingui.cpp" line="248"/>
-        <source>Show/Hide &amp;Bitcoin</source>
-        <translation>نمایش/ عدم نمایش BITCOIN</translation>
-    </message>
-    <message>
-        <location filename="../bitcoingui.cpp" line="249"/>
-        <source>Show or hide the Bitcoin window</source>
-        <translation>صفحه Bitcoin را نمایش دهید/ندهید</translation>
-    </message>
-    <message>
-        <location filename="../bitcoingui.cpp" line="258"/>
-        <source>Change the passphrase used for wallet encryption</source>
-        <translation>عبارت عبور رمز گشایی پنجره تغییر کنید</translation>
-    </message>
-    <message>
-<<<<<<< HEAD
-        <location filename="../bitcoingui.cpp" line="290"/>
-        <source>&amp;Settings</source>
-        <translation>تنظیمات</translation>
+    </message>
+    <message>
+        <location filename="../bitcoingui.cpp" line="519"/>
+        <source>Downloaded %1 of %2 blocks of transaction history (%3% done).</source>
+        <translation>دانلود %1 از %2 بلاکهای تاریخچه تراکنش (%3% انجام شد)</translation>
+    </message>
+    <message>
+        <location filename="../bitcoingui.cpp" line="216"/>
+        <source>Prove you control an address</source>
+        <translation>اثبات کنید که روی یک نشانی کنترل دارید</translation>
     </message>
     <message>
         <location filename="../bitcoingui.cpp" line="296"/>
         <source>&amp;Help</source>
         <translation>کمک</translation>
-=======
-        <location filename="../bitcoingui.cpp" line="217"/>
-        <source>Sign &amp;message</source>
-        <translation>امضای &amp;پیام</translation>
->>>>>>> 423cece2
-    </message>
-    <message>
-        <location filename="../bitcoingui.cpp" line="303"/>
-        <source>Tabs toolbar</source>
-        <translation>نوار ابزار زبانه ها</translation>
-    </message>
-    <message>
-        <location filename="../bitcoingui.cpp" line="281"/>
-        <source>&amp;File</source>
-        <translation>فایل</translation>
-    </message>
-    <message>
-        <location filename="../bitcoingui.cpp" line="314"/>
-        <source>Actions toolbar</source>
-        <translation>نوار ابزار عملیت</translation>
-    </message>
-<<<<<<< HEAD
-    <message>
-        <location filename="../bitcoingui.cpp" line="391"/>
-        <source>Bitcoin client</source>
-        <translation>مشتری Bitcoin</translation>
+    </message>
+    <message>
+        <location filename="../bitcoin.cpp" line="127"/>
+        <source>A fatal error occurred. Bitcoin can no longer continue safely and will quit.</source>
+        <translation>خطا روی داده است. Bitcoin نمی تواند بدون مشکل ادامه دهد و باید بسته شود</translation>
     </message>
     <message numerus="yes">
         <location filename="../bitcoingui.cpp" line="546"/>
@@ -648,79 +498,73 @@
         <translation>
             <numerusform>%n بعد از چند دقیقه</numerusform>
         </translation>
-=======
+    </message>
+    <message>
+        <location filename="../bitcoingui.cpp" line="242"/>
+        <source>About &amp;Qt</source>
+        <translation>درباره &amp;Qt</translation>
+    </message>
+    <message>
+        <location filename="../bitcoingui.cpp" line="243"/>
+        <source>Show information about Qt</source>
+        <translation>نمایش اطلاعات درباره Qt</translation>
+    </message>
+    <message>
+        <location filename="../bitcoingui.cpp" line="251"/>
+        <source>Export the data in the current tab to a file</source>
+        <translation>داده ها  نوارِ جاری را به فایل انتقال دهید</translation>
+    </message>
+    <message>
+        <location filename="../bitcoingui.cpp" line="256"/>
+        <source>Backup wallet to another location</source>
+        <translation>نسخه پیشتیبان wallet  را به محل دیگر انتقال دهید</translation>
+    </message>
+    <message>
+        <location filename="../bitcoingui.cpp" line="255"/>
+        <source>&amp;Backup Wallet</source>
+        <translation type="unfinished">پشتیبان گیری از wallet</translation>
+    </message>
+    <message>
+        <location filename="../bitcoingui.cpp" line="257"/>
+        <source>&amp;Change Passphrase</source>
+        <translation>تغییر عبارت عبور</translation>
+    </message>
+    <message>
+        <location filename="../bitcoingui.cpp" line="245"/>
+        <source>&amp;Options...</source>
+        <translation>تنظیمات...</translation>
+    </message>
+    <message>
+        <location filename="../bitcoingui.cpp" line="253"/>
+        <source>Encrypt or decrypt wallet</source>
+        <translation>رمز بندی یا رمز گشایی پنجره</translation>
+    </message>
+    <message>
+        <location filename="../bitcoingui.cpp" line="290"/>
+        <source>&amp;Settings</source>
+        <translation>تنظیمات</translation>
+    </message>
+    <message>
+        <location filename="../bitcoingui.cpp" line="327"/>
+        <source>[testnet]</source>
+        <translation>آزمایش شبکه</translation>
+    </message>
+    <message>
+        <location filename="../bitcoingui.cpp" line="391"/>
+        <source>Bitcoin client</source>
+        <translation>مشتری Bitcoin</translation>
+    </message>
+    <message>
+        <location filename="../bitcoingui.cpp" line="418"/>
+        <source>bitcoin-qt</source>
+        <translation>بیتکویین</translation>
+    </message>
     <message numerus="yes">
-        <location filename="../bitcoingui.cpp" line="463"/>
+        <location filename="../bitcoingui.cpp" line="482"/>
         <source>%n active connection(s) to Bitcoin network</source>
         <translation>
             <numerusform>در صد ارتباطات فعال بیتکویین با شبکه %n</numerusform>
         </translation>
-    </message>
-    <message>
-        <location filename="../bitcoingui.cpp" line="248"/>
-        <source>Modify configuration options for bitcoin</source>
-        <translation>صلاح تنظیمات برای بیتکویین</translation>
-    </message>
-    <message>
-        <location filename="../bitcoingui.cpp" line="73"/>
-        <source>Bitcoin Wallet</source>
-        <translation>پنجره بیتکویین</translation>
-    </message>
-    <message>
-        <location filename="../bitcoingui.cpp" line="149"/>
-        <source>Block chain synchronization in progress</source>
-        <translation>همگام زنجیر بلوک در حال پیشرفت</translation>
-    </message>
-    <message>
-        <location filename="../bitcoingui.cpp" line="218"/>
-        <source>Prove you control an address</source>
-        <translation>اثبات کنید که روی یک نشانی کنترل دارید</translation>
-    </message>
-    <message>
-        <location filename="../bitcoingui.cpp" line="241"/>
-        <source>&amp;About %1</source>
-        <translation>&amp;حدود%1</translation>
-    </message>
-    <message>
-        <location filename="../bitcoingui.cpp" line="250"/>
-        <source>Open &amp;Bitcoin</source>
-        <translation>باز کردن &amp;amp;بیتکویین </translation>
-    </message>
-    <message>
-        <location filename="../bitcoingui.cpp" line="251"/>
-        <source>Show the Bitcoin window</source>
-        <translation>نمایش پنجره بیتکویین</translation>
-    </message>
-    <message>
-        <location filename="../bitcoingui.cpp" line="254"/>
-        <source>&amp;Encrypt Wallet</source>
-        <translation>&amp;رمز بندی پنجره</translation>
-    </message>
-    <message>
-        <location filename="../bitcoingui.cpp" line="257"/>
-        <source>&amp;Backup Wallet</source>
-        <translation type="unfinished">پشتیبان گیری از wallet</translation>
-    </message>
-    <message>
-        <location filename="../bitcoingui.cpp" line="259"/>
-        <source>&amp;Change Passphrase</source>
-        <translation>تغییر عبارت عبور</translation>
-    </message>
-    <message>
-        <location filename="../bitcoingui.cpp" line="421"/>
-        <source>bitcoin-qt</source>
-        <translation>بیتکویین</translation>
-    </message>
-    <message>
-        <location filename="../bitcoingui.cpp" line="489"/>
-        <source>Downloaded %1 of %2 blocks of transaction history.</source>
-        <translation> %1  %2 دانلود 1% 2% بلوک معاملات</translation>
->>>>>>> 423cece2
-    </message>
-    <message>
-        <location filename="../bitcoingui.cpp" line="506"/>
-        <source>Synchronizing with network...</source>
-        <translation>همگام سازی با شبکه ...</translation>
     </message>
     <message numerus="yes">
         <location filename="../bitcoingui.cpp" line="508"/>
@@ -731,14 +575,29 @@
         </translation>
     </message>
     <message>
-        <location filename="../bitcoingui.cpp" line="519"/>
-        <source>Downloaded %1 of %2 blocks of transaction history (%3% done).</source>
-        <translation>دانلود %1 از %2 بلاکهای تاریخچه تراکنش (%3% انجام شد)</translation>
-    </message>
-    <message>
-        <location filename="../bitcoingui.cpp" line="800"/>
-        <source>Wallet is &lt;b&gt;encrypted&lt;/b&gt; and currently &lt;b&gt;locked&lt;/b&gt;</source>
-        <translation>زمایش شبکه</translation>
+        <location filename="../bitcoingui.cpp" line="569"/>
+        <source>Catching up...</source>
+        <translation>ابتلا به بالا</translation>
+    </message>
+    <message>
+        <location filename="../bitcoingui.cpp" line="577"/>
+        <source>Last received block was generated %1.</source>
+        <translation>خرین بلوک در یافت شده  تولید شده بود %1 </translation>
+    </message>
+    <message>
+        <location filename="../bitcoingui.cpp" line="633"/>
+        <source>This transaction is over the size limit.  You can still send it for a fee of %1, which goes to the nodes that process your transaction and helps to support the network.  Do you want to pay the fee?</source>
+        <translation>این معامله از اندازه محدوده بیشتر است. شما می توانید آد را با دستمزد 1% بفرستید که شامل گره معامله شما می باشد و به شبکه های اینترنتی کمک خواهد کردو آیا شما می خواهید این پول پر داخت%1</translation>
+    </message>
+    <message>
+        <location filename="../bitcoingui.cpp" line="665"/>
+        <source>Sent transaction</source>
+        <translation>معامله ارسال شده</translation>
+    </message>
+    <message>
+        <location filename="../bitcoingui.cpp" line="666"/>
+        <source>Incoming transaction</source>
+        <translation>معامله در یافت شده</translation>
     </message>
     <message>
         <location filename="../bitcoingui.cpp" line="823"/>
@@ -746,60 +605,34 @@
         <translation>نسخه پیشتیبان از wallet  </translation>
     </message>
     <message>
+        <location filename="../bitcoingui.cpp" line="792"/>
+        <source>Wallet is &lt;b&gt;encrypted&lt;/b&gt; and currently &lt;b&gt;unlocked&lt;/b&gt;</source>
+        <translation>زمایش شبکهه</translation>
+    </message>
+    <message>
         <location filename="../bitcoingui.cpp" line="823"/>
         <source>Wallet Data (*.dat)</source>
         <translation>داده wallet   (*.DAT)</translation>
     </message>
     <message>
+        <location filename="../bitcoingui.cpp" line="826"/>
+        <source>Backup Failed</source>
+        <translation>عملیات پیشتیبان گیری انجام نشد</translation>
+    </message>
+    <message>
+        <location filename="../bitcoingui.cpp" line="826"/>
+        <source>There was an error trying to save the wallet data to the new location.</source>
+        <translation>در زمان انتقال داده  wallet  به محل جدید خطا روی داد</translation>
+    </message>
+    <message>
         <location filename="../bitcoingui.cpp" line="638"/>
         <source>Sending...</source>
         <translation>ارسال...</translation>
     </message>
-    <message>
-<<<<<<< HEAD
-        <location filename="../bitcoin.cpp" line="127"/>
-        <source>A fatal error occurred. Bitcoin can no longer continue safely and will quit.</source>
-        <translation>خطا روی داده است. Bitcoin نمی تواند بدون مشکل ادامه دهد و باید بسته شود</translation>
-=======
-        <location filename="../bitcoingui.cpp" line="292"/>
-        <source>&amp;Settings</source>
-        <translation>تنظیمات</translation>
-    </message>
-    <message>
-        <location filename="../bitcoingui.cpp" line="298"/>
-        <source>&amp;Help</source>
-        <translation>کمک</translation>
-    </message>
-    <message>
-        <location filename="../bitcoin.cpp" line="144"/>
-        <source>A fatal error occurred. Bitcoin can no longer continue safely and will quit.</source>
-        <translation>خطا روی داده است. Bitcoin نمی تواند بدون مشکل ادامه دهد و باید بسته شود</translation>
-    </message>
-    <message numerus="yes">
-        <location filename="../bitcoingui.cpp" line="516"/>
-        <source>%n second(s) ago</source>
-        <translation>
-            <numerusform>%n بعد از چند دقیقه</numerusform>
-        </translation>
-    </message>
-    <message>
-        <location filename="../bitcoingui.cpp" line="244"/>
-        <source>About &amp;Qt</source>
-        <translation>درباره &amp;Qt</translation>
-    </message>
-    <message>
-        <location filename="../bitcoingui.cpp" line="245"/>
-        <source>Show information about Qt</source>
-        <translation>نمایش اطلاعات درباره Qt</translation>
-    </message>
-    <message>
-        <location filename="../bitcoingui.cpp" line="253"/>
-        <source>Export the data in the current tab to a file</source>
-        <translation>داده ها  نوارِ جاری را به فایل انتقال دهید</translation>
->>>>>>> 423cece2
-    </message>
-    <message>
-<<<<<<< HEAD
+</context>
+<context>
+    <name>DisplayOptionsPage</name>
+    <message>
         <location filename="../optionsdialog.cpp" line="273"/>
         <source>&amp;Unit to show amounts in: </source>
         <translation>&amp;;واحد نمایش مبلغ</translation>
@@ -818,155 +651,75 @@
         <location filename="../optionsdialog.cpp" line="285"/>
         <source>Whether to show Bitcoin addresses in the transaction list</source>
         <translation type="unfinished">تا آدرسهای bITCOIN در فهرست تراکنش نمایش داده شوند یا نشوند.</translation>
-=======
-        <location filename="../bitcoingui.cpp" line="258"/>
-        <source>Backup wallet to another location</source>
-        <translation>نسخه پیشتیبان wallet  را به محل دیگر انتقال دهید</translation>
-    </message>
-    <message>
-        <location filename="../bitcoingui.cpp" line="329"/>
-        <source>[testnet]</source>
-        <translation>آزمایش شبکه</translation>
-    </message>
-    <message>
-        <location filename="../bitcoingui.cpp" line="539"/>
-        <source>Catching up...</source>
-        <translation>ابتلا به بالا</translation>
-    </message>
-    <message>
-        <location filename="../bitcoingui.cpp" line="649"/>
-        <source>Incoming transaction</source>
-        <translation>معامله در یافت شده</translation>
-    </message>
-    <message>
-        <location filename="../bitcoingui.cpp" line="775"/>
-        <source>Wallet is &lt;b&gt;encrypted&lt;/b&gt; and currently &lt;b&gt;unlocked&lt;/b&gt;</source>
-        <translation>زمایش شبکهه</translation>
-    </message>
-    <message>
-        <location filename="../bitcoingui.cpp" line="809"/>
-        <source>There was an error trying to save the wallet data to the new location.</source>
-        <translation>در زمان انتقال داده  wallet  به محل جدید خطا روی داد</translation>
-    </message>
-    <message>
-        <location filename="../bitcoingui.cpp" line="621"/>
-        <source>Sending...</source>
-        <translation>ارسال...</translation>
->>>>>>> 423cece2
     </message>
 </context>
 <context>
-    <name>DisplayOptionsPage</name>
-    <message>
-<<<<<<< HEAD
+    <name>EditAddressDialog</name>
+    <message>
+        <location filename="../forms/editaddressdialog.ui" line="42"/>
+        <source>&amp;Address</source>
+        <translation>آدرس</translation>
+    </message>
+    <message>
+        <location filename="../forms/editaddressdialog.ui" line="14"/>
+        <source>Edit Address</source>
+        <translation>اصلاح آدرس</translation>
+    </message>
+    <message>
+        <location filename="../forms/editaddressdialog.ui" line="25"/>
+        <source>&amp;Label</source>
+        <translation>بر چسب</translation>
+    </message>
+    <message>
+        <location filename="../forms/editaddressdialog.ui" line="35"/>
+        <source>The label associated with this address book entry</source>
+        <translation>بر چسب با دفتر آدرس ورود مرتبط است</translation>
+    </message>
+    <message>
+        <location filename="../forms/editaddressdialog.ui" line="52"/>
+        <source>The address associated with this address book entry. This can only be modified for sending addresses.</source>
+        <translation>آدرس با دفتر آدرس ورودی مرتبط است. این فقط در مورد آدرسهای ارسال شده است</translation>
+    </message>
+    <message>
+        <location filename="../editaddressdialog.cpp" line="20"/>
+        <source>New receiving address</source>
+        <translation>آدرس در یافت نو</translation>
+    </message>
+    <message>
+        <location filename="../editaddressdialog.cpp" line="24"/>
+        <source>New sending address</source>
+        <translation>آدرس ارسال نو</translation>
+    </message>
+    <message>
+        <location filename="../editaddressdialog.cpp" line="27"/>
+        <source>Edit receiving address</source>
+        <translation>اصلاح آدرس در یافت</translation>
+    </message>
+    <message>
+        <location filename="../editaddressdialog.cpp" line="106"/>
+        <source>New key generation failed.</source>
+        <translation>کلید نسل جدید ناموفق است</translation>
+    </message>
+    <message>
+        <location filename="../editaddressdialog.cpp" line="101"/>
+        <source>Could not unlock wallet.</source>
+        <translation>رمز گشایی پنجره امکان پذیر نیست</translation>
+    </message>
+    <message>
+        <location filename="../editaddressdialog.cpp" line="91"/>
+        <source>The entered address &quot;%1&quot; is already in the address book.</source>
+        <translation>%1آدرس وارد شده دیگر در دفتر آدرس است</translation>
+    </message>
+    <message>
         <location filename="../editaddressdialog.cpp" line="31"/>
         <source>Edit sending address</source>
         <translation>اصلاح آدرس ارسال</translation>
-=======
-        <location filename="../optionsdialog.cpp" line="269"/>
-        <source>&amp;Unit to show amounts in: </source>
-        <translation>&amp;;واحد نمایش مبلغ</translation>
->>>>>>> 423cece2
-    </message>
-    <message>
-        <location filename="../optionsdialog.cpp" line="273"/>
-        <source>Choose the default subdivision unit to show in the interface, and when sending coins</source>
-        <translation>زیر بخش پیش فرض در واسط انتخاب کنید و سکه ها ارسال کنید</translation>
-    </message>
-    <message>
-        <location filename="../optionsdialog.cpp" line="280"/>
-        <source>&amp;Display addresses in transaction list</source>
-        <translation>نمایش آدرسها در فهرست تراکنش</translation>
-    </message>
-    <message>
-        <location filename="../optionsdialog.cpp" line="281"/>
-        <source>Whether to show Bitcoin addresses in the transaction list</source>
-        <translation type="unfinished">تا آدرسهای bITCOIN در فهرست تراکنش نمایش داده شوند یا نشوند.</translation>
-    </message>
-</context>
-<context>
-    <name>EditAddressDialog</name>
-    <message>
-        <location filename="../forms/editaddressdialog.ui" line="35"/>
-        <source>The label associated with this address book entry</source>
-        <translation>بر چسب با دفتر آدرس ورود مرتبط است</translation>
-    </message>
-    <message>
-        <location filename="../forms/editaddressdialog.ui" line="42"/>
-        <source>&amp;Address</source>
-        <translation>آدرس</translation>
-    </message>
-    <message>
-        <location filename="../forms/editaddressdialog.ui" line="14"/>
-        <source>Edit Address</source>
-        <translation>اصلاح آدرس</translation>
-    </message>
-    <message>
-        <location filename="../forms/editaddressdialog.ui" line="25"/>
-        <source>&amp;Label</source>
-        <translation>بر چسب</translation>
-    </message>
-    <message>
-        <location filename="../forms/editaddressdialog.ui" line="52"/>
-        <source>The address associated with this address book entry. This can only be modified for sending addresses.</source>
-        <translation>آدرس با دفتر آدرس ورودی مرتبط است. این فقط در مورد آدرسهای ارسال شده است</translation>
-    </message>
-    <message>
-        <location filename="../editaddressdialog.cpp" line="20"/>
-        <source>New receiving address</source>
-        <translation>آدرس در یافت نو</translation>
-    </message>
-    <message>
-        <location filename="../editaddressdialog.cpp" line="24"/>
-        <source>New sending address</source>
-        <translation>آدرس ارسال نو</translation>
-    </message>
-    <message>
-        <location filename="../editaddressdialog.cpp" line="27"/>
-        <source>Edit receiving address</source>
-        <translation>اصلاح آدرس در یافت</translation>
-    </message>
-    <message>
-<<<<<<< HEAD
-=======
-        <location filename="../editaddressdialog.cpp" line="31"/>
-        <source>Edit sending address</source>
-        <translation>اصلاح آدرس ارسال</translation>
-    </message>
-    <message>
-        <location filename="../editaddressdialog.cpp" line="101"/>
-        <source>Could not unlock wallet.</source>
-        <translation>رمز گشایی پنجره امکان پذیر نیست</translation>
-    </message>
-    <message>
-        <location filename="../editaddressdialog.cpp" line="106"/>
-        <source>New key generation failed.</source>
-        <translation>کلید نسل جدید ناموفق است</translation>
-    </message>
-    <message>
->>>>>>> 423cece2
-        <location filename="../editaddressdialog.cpp" line="91"/>
-        <source>The entered address &quot;%1&quot; is already in the address book.</source>
-        <translation>%1آدرس وارد شده دیگر در دفتر آدرس است</translation>
     </message>
     <message>
         <location filename="../editaddressdialog.cpp" line="96"/>
         <source>The entered address &quot;%1&quot; is not a valid bitcoin address.</source>
         <translation>آدرس وارد شده آدرس معتبر بیتکویید نیست %1 </translation>
     </message>
-<<<<<<< HEAD
-    <message>
-        <location filename="../editaddressdialog.cpp" line="101"/>
-        <source>Could not unlock wallet.</source>
-        <translation>رمز گشایی پنجره امکان پذیر نیست</translation>
-    </message>
-    <message>
-        <location filename="../editaddressdialog.cpp" line="106"/>
-        <source>New key generation failed.</source>
-        <translation>کلید نسل جدید ناموفق است</translation>
-    </message>
-=======
->>>>>>> 423cece2
 </context>
 <context>
     <name>MainOptionsPage</name>
@@ -1043,7 +796,7 @@
     <message>
         <location filename="../optionsdialog.cpp" line="222"/>
         <source>Pay transaction &amp;fee</source>
-        <translation>دستمزد&amp;amp;پر داخت معامله</translation>
+        <translation>دستمزد&amp;پر داخت معامله</translation>
     </message>
     <message>
         <location filename="../optionsdialog.cpp" line="232"/>
@@ -1172,6 +925,11 @@
 <context>
     <name>OverviewPage</name>
     <message>
+        <location filename="../forms/overviewpage.ui" line="88"/>
+        <source>Wallet</source>
+        <translation>wallet</translation>
+    </message>
+    <message>
         <location filename="../forms/overviewpage.ui" line="14"/>
         <source>Form</source>
         <translation>تراز</translation>
@@ -1182,9 +940,9 @@
         <translation>راز:</translation>
     </message>
     <message>
-        <location filename="../forms/overviewpage.ui" line="88"/>
-        <source>Wallet</source>
-        <translation>wallet</translation>
+        <location filename="../forms/overviewpage.ui" line="61"/>
+        <source>0</source>
+        <translation>0</translation>
     </message>
     <message>
         <location filename="../overviewpage.cpp" line="103"/>
@@ -1207,24 +965,39 @@
         <translation>تعداد معامله</translation>
     </message>
     <message>
+        <location filename="../overviewpage.cpp" line="111"/>
+        <source>Total number of transactions in wallet</source>
+        <translation>تعداد معاملات در صندوق</translation>
+    </message>
+    <message>
         <location filename="../forms/overviewpage.ui" line="124"/>
         <source>&lt;b&gt;Recent transactions&lt;/b&gt;</source>
         <translation>اخرین معاملات&amp;lt</translation>
     </message>
-    <message>
-        <location filename="../overviewpage.cpp" line="111"/>
-        <source>Total number of transactions in wallet</source>
-        <translation>تعداد معاملات در صندوق</translation>
-    </message>
-    <message>
-        <location filename="../forms/overviewpage.ui" line="61"/>
-        <source>0</source>
-        <translation>0</translation>
-    </message>
 </context>
 <context>
     <name>QRCodeDialog</name>
     <message>
+        <location filename="../qrcodedialog.cpp" line="46"/>
+        <source>Error encoding URI into QR Code.</source>
+        <translation>خطا در زمان رمزدار کردن URI در کد QR</translation>
+    </message>
+    <message>
+        <location filename="../qrcodedialog.cpp" line="121"/>
+        <source>Save Image...</source>
+        <translation type="unfinished"></translation>
+    </message>
+    <message>
+        <location filename="../qrcodedialog.cpp" line="121"/>
+        <source>PNG Images (*.png)</source>
+        <translation>تصاویر با فرمت PNG (*.png)</translation>
+    </message>
+    <message>
+        <location filename="../qrcodedialog.cpp" line="64"/>
+        <source>Resulting URI too long, try to reduce the text for label / message.</source>
+        <translation>URI ذکر شده بسیار طولانی است، متن برچسب/پیام را کوتاه کنید</translation>
+    </message>
+    <message>
         <location filename="../forms/qrcodedialog.ui" line="55"/>
         <source>Request Payment</source>
         <translation>درخواست پرداخت</translation>
@@ -1235,15 +1008,24 @@
         <translation>مقدار:</translation>
     </message>
     <message>
-<<<<<<< HEAD
+        <location filename="../forms/qrcodedialog.ui" line="121"/>
+        <source>Label:</source>
+        <translation>برچسب:</translation>
+    </message>
+    <message>
         <location filename="../forms/qrcodedialog.ui" line="105"/>
         <source>BTC</source>
         <translation>BTC</translation>
     </message>
     <message>
-        <location filename="../forms/qrcodedialog.ui" line="121"/>
-        <source>Label:</source>
-        <translation>برچسب:</translation>
+        <location filename="../forms/qrcodedialog.ui" line="14"/>
+        <source>Dialog</source>
+        <translation>تگفتگو</translation>
+    </message>
+    <message>
+        <location filename="../forms/qrcodedialog.ui" line="32"/>
+        <source>QR Code</source>
+        <translation>کد QR</translation>
     </message>
     <message>
         <location filename="../forms/qrcodedialog.ui" line="144"/>
@@ -1254,57 +1036,6 @@
         <location filename="../forms/qrcodedialog.ui" line="186"/>
         <source>&amp;Save As...</source>
         <translation>&amp;ذخیره به عنوان...</translation>
-=======
-        <location filename="../qrcodedialog.cpp" line="113"/>
-        <source>Save Image...</source>
-        <translation type="unfinished"></translation>
->>>>>>> 423cece2
-    </message>
-    <message>
-        <location filename="../qrcodedialog.cpp" line="113"/>
-        <source>PNG Images (*.png)</source>
-        <translation>تصاویر با فرمت PNG (*.png)</translation>
-    </message>
-    <message>
-        <location filename="../qrcodedialog.cpp" line="46"/>
-        <source>Error encoding URI into QR Code.</source>
-        <translation>خطا در زمان رمزدار کردن URI در کد QR</translation>
-    </message>
-    <message>
-<<<<<<< HEAD
-        <location filename="../qrcodedialog.cpp" line="121"/>
-        <source>Save Image...</source>
-        <translation type="unfinished"></translation>
-    </message>
-    <message>
-        <location filename="../qrcodedialog.cpp" line="64"/>
-        <source>Resulting URI too long, try to reduce the text for label / message.</source>
-        <translation>URI ذکر شده بسیار طولانی است، متن برچسب/پیام را کوتاه کنید</translation>
-=======
-        <location filename="../forms/qrcodedialog.ui" line="121"/>
-        <source>Label:</source>
-        <translation>برچسب:</translation>
-    </message>
-    <message>
-        <location filename="../forms/qrcodedialog.ui" line="105"/>
-        <source>BTC</source>
-        <translation>BTC</translation>
-    </message>
-    <message>
-        <location filename="../forms/qrcodedialog.ui" line="14"/>
-        <source>Dialog</source>
-        <translation>تگفتگو</translation>
-    </message>
-    <message>
-        <location filename="../forms/qrcodedialog.ui" line="32"/>
-        <source>QR Code</source>
-        <translation>کد QR</translation>
->>>>>>> 423cece2
-    </message>
-    <message>
-        <location filename="../qrcodedialog.cpp" line="121"/>
-        <source>PNG Images (*.png)</source>
-        <translation>تصاویر با فرمت PNG (*.png)</translation>
     </message>
 </context>
 <context>
@@ -1362,6 +1093,16 @@
         <translation>&amp;;ارسال</translation>
     </message>
     <message>
+        <location filename="../sendcoinsdialog.cpp" line="95"/>
+        <source>&lt;b&gt;%1&lt;/b&gt; to %2 (%3)</source>
+        <translation>(%3) تا &lt;b&gt;%1&lt;/b&gt; درصد%2</translation>
+    </message>
+    <message>
+        <location filename="../sendcoinsdialog.cpp" line="100"/>
+        <source>Confirm send coins</source>
+        <translation>ارسال سکه ها تایید کنید</translation>
+    </message>
+    <message>
         <location filename="../sendcoinsdialog.cpp" line="101"/>
         <source>Are you sure you want to send %1?</source>
         <translation>  %1شما متماینید که می خواهید 1% ارسال کنید ؟</translation>
@@ -1372,16 +1113,6 @@
         <translation>و</translation>
     </message>
     <message>
-        <location filename="../sendcoinsdialog.cpp" line="100"/>
-        <source>Confirm send coins</source>
-        <translation>ارسال سکه ها تایید کنید</translation>
-    </message>
-    <message>
-        <location filename="../sendcoinsdialog.cpp" line="95"/>
-        <source>&lt;b&gt;%1&lt;/b&gt; to %2 (%3)</source>
-        <translation>(%3) تا &lt;b&gt;%1&lt;/b&gt; درصد%2</translation>
-    </message>
-    <message>
         <location filename="../sendcoinsdialog.cpp" line="124"/>
         <source>The recipient address is not valid, please recheck.</source>
         <translation>آدرس گیرنده نادرست است، لطفا دوباره بررسی کنید.</translation>
@@ -1419,21 +1150,6 @@
 </context>
 <context>
     <name>SendCoinsEntry</name>
-    <message>
-        <location filename="../forms/sendcoinsentry.ui" line="14"/>
-        <source>Form</source>
-        <translation>تراز</translation>
-    </message>
-    <message>
-        <location filename="../forms/sendcoinsentry.ui" line="29"/>
-        <source>A&amp;mount:</source>
-        <translation>A&amp;amp;مبلغ :</translation>
-    </message>
-    <message>
-        <location filename="../forms/sendcoinsentry.ui" line="42"/>
-        <source>Pay &amp;To:</source>
-        <translation>به&amp;amp;پر داخت :</translation>
-    </message>
     <message>
         <location filename="../forms/sendcoinsentry.ui" line="66"/>
         <location filename="../sendcoinsentry.cpp" line="26"/>
@@ -1443,7 +1159,7 @@
     <message>
         <location filename="../forms/sendcoinsentry.ui" line="75"/>
         <source>&amp;Label:</source>
-        <translation>&amp; بر چسب </translation>
+        <translation>&amp;بر چسب </translation>
     </message>
     <message>
         <location filename="../forms/sendcoinsentry.ui" line="93"/>
@@ -1480,72 +1196,36 @@
         <source>Enter a Bitcoin address (e.g. 1NS17iag9jJgTHD1VXjvLCEnZuQ3rJDE9L)</source>
         <translation>آدرس بیتکویین وارد کنید  (bijvoorbeeld: 1NS17iag9jJgTHD1VXjvLCEnZuQ3rJDE9L)</translation>
     </message>
+    <message>
+        <location filename="../forms/sendcoinsentry.ui" line="14"/>
+        <source>Form</source>
+        <translation>تراز</translation>
+    </message>
+    <message>
+        <location filename="../forms/sendcoinsentry.ui" line="29"/>
+        <source>A&amp;mount:</source>
+        <translation>A&amp;مبلغ :</translation>
+    </message>
+    <message>
+        <location filename="../forms/sendcoinsentry.ui" line="42"/>
+        <source>Pay &amp;To:</source>
+        <translation>به&amp;پر داخت :</translation>
+    </message>
 </context>
 <context>
     <name>TransactionDesc</name>
     <message>
-<<<<<<< HEAD
-        <location filename="../transactiondesc.cpp" line="20"/>
-=======
-        <location filename="../transactiondesc.cpp" line="28"/>
+        <location filename="../transactiondesc.cpp" line="30"/>
         <source>%1/unconfirmed</source>
         <translation>%1 تایید نشده </translation>
     </message>
     <message>
-        <location filename="../transactiondesc.cpp" line="30"/>
+        <location filename="../transactiondesc.cpp" line="32"/>
         <source>%1 confirmations</source>
         <translation>ایید %1 </translation>
     </message>
     <message>
-        <location filename="../transactiondesc.cpp" line="90"/>
-        <source>unknown</source>
-        <translation>مشخص نیست </translation>
-    </message>
-    <message>
-        <location filename="../transactiondesc.cpp" line="91"/>
-        <location filename="../transactiondesc.cpp" line="114"/>
-        <location filename="../transactiondesc.cpp" line="173"/>
-        <source>&lt;b&gt;To:&lt;/b&gt; </source>
-        <translation>&amp;lt;b&amp;gt;به :&amp;lt;/b&amp;gt;</translation>
-    </message>
-    <message>
-        <location filename="../transactiondesc.cpp" line="96"/>
-        <source> (yours)</source>
-        <translation>مال شما) (</translation>
-    </message>
-    <message>
-        <location filename="../transactiondesc.cpp" line="195"/>
-        <source>&lt;b&gt;Transaction fee:&lt;/b&gt; </source>
-        <translation>&amp;lt;b&amp;gt;پر داخت معامله :&amp;lt;/b&amp;gt;</translation>
-    </message>
-    <message>
-        <location filename="../transactiondesc.cpp" line="211"/>
-        <source>&lt;b&gt;Net amount:&lt;/b&gt; </source>
-        <translation>&amp;lt;b&amp;gt;مبلغ خالص :&amp;lt;/b&amp;gt;</translation>
-    </message>
-    <message>
-        <location filename="../transactiondesc.cpp" line="217"/>
-        <source>Message:</source>
-        <translation>پیام</translation>
-    </message>
-    <message>
-        <location filename="../transactiondesc.cpp" line="219"/>
-        <source>Comment:</source>
-        <translation>مورد نظر</translation>
-    </message>
-    <message>
-        <location filename="../transactiondesc.cpp" line="221"/>
-        <source>Transaction ID:</source>
-        <translation>شماره تراکنش:</translation>
-    </message>
-    <message>
-        <location filename="../transactiondesc.cpp" line="224"/>
-        <source>Generated coins must wait 120 blocks before they can be spent.  When you generated this block, it was broadcast to the network to be added to the block chain.  If it fails to get into the chain, it will change to &quot;not accepted&quot; and not be spendable.  This may occasionally happen if another node generates a block within a few seconds of yours.</source>
-        <translation> برای ارسال واحد های تولید شده باید 120 بلوک باشند. هنگامی که بلون ایجاد می شود به شبکه ارسال می شود تا در زنجیر بلوکها اضافه شود. و گر نه بلوک به غیر قابول و غیر ارسال عوض می شود. این اتفاقی می افتد وقتی که همزمان گره دیگر در بلوک ایجاد می شود.</translation>
-    </message>
-    <message>
-        <location filename="../transactiondesc.cpp" line="18"/>
->>>>>>> 423cece2
+        <location filename="../transactiondesc.cpp" line="20"/>
         <source>Open for %1 blocks</source>
         <translation>باز کردن 1% بلوک 1%1 </translation>
     </message>
@@ -1560,21 +1240,7 @@
         <translation>%1 انلاین نیست </translation>
     </message>
     <message>
-<<<<<<< HEAD
-        <location filename="../transactiondesc.cpp" line="30"/>
-        <source>%1/unconfirmed</source>
-        <translation>%1 تایید نشده </translation>
-    </message>
-    <message>
-        <location filename="../transactiondesc.cpp" line="32"/>
-        <source>%1 confirmations</source>
-        <translation>ایید %1 </translation>
-    </message>
-    <message>
         <location filename="../transactiondesc.cpp" line="50"/>
-=======
-        <location filename="../transactiondesc.cpp" line="47"/>
->>>>>>> 423cece2
         <source>&lt;b&gt;Status:&lt;/b&gt; </source>
         <translation>&amp;lt;b&amp;gt;وضعیت :&amp;lt;/b&amp;gt;</translation>
     </message>
@@ -1587,58 +1253,6 @@
         <location filename="../transactiondesc.cpp" line="57"/>
         <source>, broadcast through %1 node</source>
         <translation>ارسال توسط گره %1</translation>
-    </message>
-    <message>
-        <location filename="../transactiondesc.cpp" line="59"/>
-        <source>, broadcast through %1 nodes</source>
-        <translation>رسال توسط گره های  %1</translation>
-    </message>
-    <message>
-        <location filename="../transactiondesc.cpp" line="63"/>
-        <source>&lt;b&gt;Date:&lt;/b&gt; </source>
-        <translation>&amp;lt;b&amp;gt;تاریخ :&amp;lt;/b&amp;gt</translation>
-    </message>
-    <message>
-        <location filename="../transactiondesc.cpp" line="70"/>
-        <source>&lt;b&gt;Source:&lt;/b&gt; Generated&lt;br&gt;</source>
-        <translation>&amp;lt;b&amp;gt;منبع :&amp;lt;/b&amp;gt; Generated&amp;lt;br&amp;gt</translation>
-    </message>
-    <message>
-        <location filename="../transactiondesc.cpp" line="76"/>
-        <location filename="../transactiondesc.cpp" line="93"/>
-        <source>&lt;b&gt;From:&lt;/b&gt; </source>
-        <translation>&amp;lt;b&amp;gt;از:&amp;lt;/b&amp;gt;</translation>
-    </message>
-    <message>
-<<<<<<< HEAD
-        <location filename="../transactiondesc.cpp" line="214"/>
-        <source>&lt;b&gt;Net amount:&lt;/b&gt; </source>
-        <translation>&amp;lt;b&amp;gt;مبلغ خالص :&amp;lt;/b&amp;gt;</translation>
-    </message>
-    <message>
-        <location filename="../transactiondesc.cpp" line="220"/>
-        <source>Message:</source>
-        <translation>پیام</translation>
-    </message>
-    <message>
-        <location filename="../transactiondesc.cpp" line="222"/>
-        <source>Comment:</source>
-        <translation>مورد نظر</translation>
-    </message>
-    <message>
-        <location filename="../transactiondesc.cpp" line="224"/>
-        <source>Transaction ID:</source>
-        <translation>شماره تراکنش:</translation>
-    </message>
-    <message>
-        <location filename="../transactiondesc.cpp" line="227"/>
-        <source>Generated coins must wait 120 blocks before they can be spent.  When you generated this block, it was broadcast to the network to be added to the block chain.  If it fails to get into the chain, it will change to &quot;not accepted&quot; and not be spendable.  This may occasionally happen if another node generates a block within a few seconds of yours.</source>
-        <translation> برای ارسال واحد های تولید شده باید 120 بلوک باشند. هنگامی که بلون ایجاد می شود به شبکه ارسال می شود تا در زنجیر بلوکها اضافه شود. و گر نه بلوک به غیر قابول و غیر ارسال عوض می شود. این اتفاقی می افتد وقتی که همزمان گره دیگر در بلوک ایجاد می شود.</translation>
-    </message>
-    <message>
-        <location filename="../transactiondesc.cpp" line="93"/>
-        <source>unknown</source>
-        <translation>مشخص نیست </translation>
     </message>
     <message>
         <location filename="../transactiondesc.cpp" line="94"/>
@@ -1648,26 +1262,71 @@
         <translation>&amp;lt;b&amp;gt;به :&amp;lt;/b&amp;gt;</translation>
     </message>
     <message>
-        <location filename="../transactiondesc.cpp" line="97"/>
-        <source> (yours, label: </source>
-        <translation>مال شما ، بر چسب( </translation>
-    </message>
-    <message>
         <location filename="../transactiondesc.cpp" line="99"/>
         <source> (yours)</source>
         <translation>مال شما) (</translation>
+    </message>
+    <message>
+        <location filename="../transactiondesc.cpp" line="198"/>
+        <source>&lt;b&gt;Transaction fee:&lt;/b&gt; </source>
+        <translation>&amp;lt;b&amp;gt;پر داخت معامله :&amp;lt;/b&amp;gt;</translation>
+    </message>
+    <message>
+        <location filename="../transactiondesc.cpp" line="214"/>
+        <source>&lt;b&gt;Net amount:&lt;/b&gt; </source>
+        <translation>&amp;lt;b&amp;gt;مبلغ خالص :&amp;lt;/b&amp;gt;</translation>
+    </message>
+    <message>
+        <location filename="../transactiondesc.cpp" line="220"/>
+        <source>Message:</source>
+        <translation>پیام</translation>
+    </message>
+    <message>
+        <location filename="../transactiondesc.cpp" line="222"/>
+        <source>Comment:</source>
+        <translation>مورد نظر</translation>
+    </message>
+    <message>
+        <location filename="../transactiondesc.cpp" line="224"/>
+        <source>Transaction ID:</source>
+        <translation>شماره تراکنش:</translation>
+    </message>
+    <message>
+        <location filename="../transactiondesc.cpp" line="227"/>
+        <source>Generated coins must wait 120 blocks before they can be spent.  When you generated this block, it was broadcast to the network to be added to the block chain.  If it fails to get into the chain, it will change to &quot;not accepted&quot; and not be spendable.  This may occasionally happen if another node generates a block within a few seconds of yours.</source>
+        <translation> برای ارسال واحد های تولید شده باید 120 بلوک باشند. هنگامی که بلون ایجاد می شود به شبکه ارسال می شود تا در زنجیر بلوکها اضافه شود. و گر نه بلوک به غیر قابول و غیر ارسال عوض می شود. این اتفاقی می افتد وقتی که همزمان گره دیگر در بلوک ایجاد می شود.</translation>
+    </message>
+    <message>
+        <location filename="../transactiondesc.cpp" line="59"/>
+        <source>, broadcast through %1 nodes</source>
+        <translation>رسال توسط گره های  %1</translation>
+    </message>
+    <message>
+        <location filename="../transactiondesc.cpp" line="63"/>
+        <source>&lt;b&gt;Date:&lt;/b&gt; </source>
+        <translation>&amp;lt;b&amp;gt;تاریخ :&amp;lt;/b&amp;gt</translation>
+    </message>
+    <message>
+        <location filename="../transactiondesc.cpp" line="70"/>
+        <source>&lt;b&gt;Source:&lt;/b&gt; Generated&lt;br&gt;</source>
+        <translation>&amp;lt;b&amp;gt;منبع :&amp;lt;/b&amp;gt; Generated&amp;lt;br&amp;gt</translation>
+    </message>
+    <message>
+        <location filename="../transactiondesc.cpp" line="76"/>
+        <location filename="../transactiondesc.cpp" line="93"/>
+        <source>&lt;b&gt;From:&lt;/b&gt; </source>
+        <translation>&amp;lt;b&amp;gt;از:&amp;lt;/b&amp;gt;</translation>
+    </message>
+    <message>
+        <location filename="../transactiondesc.cpp" line="93"/>
+        <source>unknown</source>
+        <translation>مشخص نیست </translation>
     </message>
     <message>
         <location filename="../transactiondesc.cpp" line="134"/>
         <location filename="../transactiondesc.cpp" line="148"/>
         <location filename="../transactiondesc.cpp" line="193"/>
         <location filename="../transactiondesc.cpp" line="210"/>
-=======
-        <location filename="../transactiondesc.cpp" line="131"/>
-        <location filename="../transactiondesc.cpp" line="145"/>
-        <location filename="../transactiondesc.cpp" line="190"/>
-        <location filename="../transactiondesc.cpp" line="207"/>
->>>>>>> 423cece2
         <source>&lt;b&gt;Credit:&lt;/b&gt; </source>
         <translation>&amp;lt;b&amp;gt;اعتبار :&amp;lt;/b&amp;gt;</translation>
     </message>
@@ -1689,15 +1348,9 @@
         <translation>&amp;lt;b&amp;gt;مقدار خالص:&amp;lt;/b&amp;gt;</translation>
     </message>
     <message>
-<<<<<<< HEAD
-        <location filename="../transactiondesc.cpp" line="198"/>
-        <source>&lt;b&gt;Transaction fee:&lt;/b&gt; </source>
-        <translation>&amp;lt;b&amp;gt;پر داخت معامله :&amp;lt;/b&amp;gt;</translation>
-=======
-        <location filename="../transactiondesc.cpp" line="94"/>
+        <location filename="../transactiondesc.cpp" line="97"/>
         <source> (yours, label: </source>
         <translation>مال شما ، بر چسب( </translation>
->>>>>>> 423cece2
     </message>
 </context>
 <context>
@@ -1716,6 +1369,26 @@
 <context>
     <name>TransactionTableModel</name>
     <message>
+        <location filename="../transactiontablemodel.cpp" line="354"/>
+        <source>Sent to</source>
+        <translation>ارسال به :</translation>
+    </message>
+    <message>
+        <location filename="../transactiontablemodel.cpp" line="214"/>
+        <source>Date</source>
+        <translation>تاریخ</translation>
+    </message>
+    <message>
+        <location filename="../transactiontablemodel.cpp" line="214"/>
+        <source>Type</source>
+        <translation>نوع</translation>
+    </message>
+    <message>
+        <location filename="../transactiontablemodel.cpp" line="214"/>
+        <source>Address</source>
+        <translation>ایل جدا </translation>
+    </message>
+    <message>
         <location filename="../transactiontablemodel.cpp" line="303"/>
         <source>This block was not received by any other nodes and will probably not be accepted!</source>
         <translation>این بلوک از دیگر گره ها در یافت نشده بدین دلیل شاید قابل قابول نیست</translation>
@@ -1731,29 +1404,9 @@
         <translation>دریافتی از</translation>
     </message>
     <message>
-        <location filename="../transactiontablemodel.cpp" line="354"/>
-        <source>Sent to</source>
-        <translation>ارسال به :</translation>
-    </message>
-    <message>
         <location filename="../transactiontablemodel.cpp" line="356"/>
         <source>Payment to yourself</source>
         <translation>پر داخت به خودتان</translation>
-    </message>
-    <message>
-        <location filename="../transactiontablemodel.cpp" line="214"/>
-        <source>Date</source>
-        <translation>تاریخ</translation>
-    </message>
-    <message>
-        <location filename="../transactiontablemodel.cpp" line="214"/>
-        <source>Type</source>
-        <translation>نوع</translation>
-    </message>
-    <message>
-        <location filename="../transactiontablemodel.cpp" line="214"/>
-        <source>Address</source>
-        <translation>ایل جدا </translation>
     </message>
     <message>
         <location filename="../transactiontablemodel.cpp" line="214"/>
@@ -1838,11 +1491,29 @@
 <context>
     <name>TransactionView</name>
     <message>
-<<<<<<< HEAD
-=======
-        <location filename="../transactionview.cpp" line="289"/>
-        <source>Could not write to file %1.</source>
-        <translation>تا فایل %1 نمی شود نوشت</translation>
+        <location filename="../transactionview.cpp" line="270"/>
+        <source>Export Transaction Data</source>
+        <translation>صادرات تاریخ معامله</translation>
+    </message>
+    <message>
+        <location filename="../transactionview.cpp" line="271"/>
+        <source>Comma separated file (*.csv)</source>
+        <translation>Comma فایل جدا </translation>
+    </message>
+    <message>
+        <location filename="../transactionview.cpp" line="280"/>
+        <source>Date</source>
+        <translation>تاریخ </translation>
+    </message>
+    <message>
+        <location filename="../transactionview.cpp" line="282"/>
+        <source>Label</source>
+        <translation>ر چسب</translation>
+    </message>
+    <message>
+        <location filename="../transactionview.cpp" line="392"/>
+        <source>to</source>
+        <translation>به</translation>
     </message>
     <message>
         <location filename="../transactionview.cpp" line="126"/>
@@ -1850,14 +1521,69 @@
         <translation>روگرفت مقدار</translation>
     </message>
     <message>
-        <location filename="../transactionview.cpp" line="281"/>
-        <source>Type</source>
-        <translation>نوع </translation>
-    </message>
-    <message>
-        <location filename="../transactionview.cpp" line="283"/>
-        <source>Address</source>
-        <translation>ایل جدا </translation>
+        <location filename="../transactionview.cpp" line="57"/>
+        <source>This week</source>
+        <translation>این هفته</translation>
+    </message>
+    <message>
+        <location filename="../transactionview.cpp" line="58"/>
+        <source>This month</source>
+        <translation>این ماه</translation>
+    </message>
+    <message>
+        <location filename="../transactionview.cpp" line="59"/>
+        <source>Last month</source>
+        <translation>ماه گذشته</translation>
+    </message>
+    <message>
+        <location filename="../transactionview.cpp" line="60"/>
+        <source>This year</source>
+        <translation>امسال</translation>
+    </message>
+    <message>
+        <location filename="../transactionview.cpp" line="61"/>
+        <source>Range...</source>
+        <translation>محدوده </translation>
+    </message>
+    <message>
+        <location filename="../transactionview.cpp" line="72"/>
+        <source>Received with</source>
+        <translation>در یافت با</translation>
+    </message>
+    <message>
+        <location filename="../transactionview.cpp" line="74"/>
+        <source>Sent to</source>
+        <translation>ارسال به</translation>
+    </message>
+    <message>
+        <location filename="../transactionview.cpp" line="76"/>
+        <source>To yourself</source>
+        <translation>به خودتان </translation>
+    </message>
+    <message>
+        <location filename="../transactionview.cpp" line="77"/>
+        <source>Mined</source>
+        <translation>استخراج</translation>
+    </message>
+    <message>
+        <location filename="../transactionview.cpp" line="78"/>
+        <source>Other</source>
+        <translation>یگر </translation>
+    </message>
+    <message>
+        <location filename="../transactionview.cpp" line="84"/>
+        <source>Enter address or label to search</source>
+        <translation>برای جست‌‌وجو نشانی یا برچسب را وارد کنید</translation>
+    </message>
+    <message>
+        <location filename="../transactionview.cpp" line="90"/>
+        <source>Min amount</source>
+        <translation>حد اقل مبلغ </translation>
+    </message>
+    <message>
+        <location filename="../transactionview.cpp" line="56"/>
+        <source>Today</source>
+        <translation>امروز</translation>
     </message>
     <message>
         <location filename="../transactionview.cpp" line="55"/>
@@ -1866,72 +1592,6 @@
         <translation>همه</translation>
     </message>
     <message>
->>>>>>> 423cece2
-        <location filename="../transactionview.cpp" line="57"/>
-        <source>This week</source>
-        <translation>این هفته</translation>
-    </message>
-    <message>
-        <location filename="../transactionview.cpp" line="58"/>
-        <source>This month</source>
-        <translation>این ماه</translation>
-    </message>
-    <message>
-        <location filename="../transactionview.cpp" line="59"/>
-        <source>Last month</source>
-        <translation>ماه گذشته</translation>
-    </message>
-    <message>
-        <location filename="../transactionview.cpp" line="60"/>
-        <source>This year</source>
-        <translation>امسال</translation>
-    </message>
-    <message>
-        <location filename="../transactionview.cpp" line="61"/>
-        <source>Range...</source>
-        <translation>محدوده </translation>
-    </message>
-    <message>
-        <location filename="../transactionview.cpp" line="72"/>
-        <source>Received with</source>
-        <translation>در یافت با</translation>
-    </message>
-    <message>
-        <location filename="../transactionview.cpp" line="74"/>
-        <source>Sent to</source>
-        <translation>ارسال به</translation>
-    </message>
-    <message>
-        <location filename="../transactionview.cpp" line="76"/>
-        <source>To yourself</source>
-        <translation>به خودتان </translation>
-    </message>
-    <message>
-        <location filename="../transactionview.cpp" line="77"/>
-        <source>Mined</source>
-        <translation>استخراج</translation>
-    </message>
-    <message>
-        <location filename="../transactionview.cpp" line="78"/>
-        <source>Other</source>
-        <translation>یگر </translation>
-    </message>
-    <message>
-        <location filename="../transactionview.cpp" line="90"/>
-        <source>Min amount</source>
-        <translation>حد اقل مبلغ </translation>
-    </message>
-    <message>
-        <location filename="../transactionview.cpp" line="56"/>
-        <source>Today</source>
-        <translation>امروز</translation>
-    </message>
-    <message>
-        <location filename="../transactionview.cpp" line="84"/>
-        <source>Enter address or label to search</source>
-        <translation>برای جست‌‌وجو نشانی یا برچسب را وارد کنید</translation>
-    </message>
-    <message>
         <location filename="../transactionview.cpp" line="124"/>
         <source>Copy address</source>
         <translation>کپی آدرس </translation>
@@ -1947,32 +1607,19 @@
         <translation>اصلاح بر چسب</translation>
     </message>
     <message>
-        <location filename="../transactionview.cpp" line="270"/>
-        <source>Export Transaction Data</source>
-        <translation>صادرات تاریخ معامله</translation>
-    </message>
-    <message>
-        <location filename="../transactionview.cpp" line="271"/>
-        <source>Comma separated file (*.csv)</source>
-        <translation>Comma فایل جدا </translation>
-    </message>
-    <message>
-        <location filename="../transactionview.cpp" line="280"/>
-        <source>Date</source>
-        <translation>تاریخ </translation>
-    </message>
-    <message>
-<<<<<<< HEAD
-=======
+        <location filename="../transactionview.cpp" line="128"/>
+        <source>Show details...</source>
+        <translation>جزییت نشان بده</translation>
+    </message>
+    <message>
         <location filename="../transactionview.cpp" line="279"/>
         <source>Confirmed</source>
         <translation>تایید شده</translation>
     </message>
     <message>
->>>>>>> 423cece2
-        <location filename="../transactionview.cpp" line="282"/>
-        <source>Label</source>
-        <translation>ر چسب</translation>
+        <location filename="../transactionview.cpp" line="281"/>
+        <source>Type</source>
+        <translation>نوع </translation>
     </message>
     <message>
         <location filename="../transactionview.cpp" line="284"/>
@@ -1990,65 +1637,19 @@
         <translation>خطای صادرت</translation>
     </message>
     <message>
+        <location filename="../transactionview.cpp" line="289"/>
+        <source>Could not write to file %1.</source>
+        <translation>تا فایل %1 نمی شود نوشت</translation>
+    </message>
+    <message>
         <location filename="../transactionview.cpp" line="384"/>
         <source>Range:</source>
         <translation>&gt;محدوده</translation>
     </message>
     <message>
-        <location filename="../transactionview.cpp" line="392"/>
-        <source>to</source>
-        <translation>به</translation>
-    </message>
-    <message>
-        <location filename="../transactionview.cpp" line="285"/>
-        <source>ID</source>
-        <translation>آی دی</translation>
-    </message>
-    <message>
-        <location filename="../transactionview.cpp" line="289"/>
-        <source>Error exporting</source>
-        <translation>خطای صادرت</translation>
-    </message>
-    <message>
-        <location filename="../transactionview.cpp" line="289"/>
-        <source>Could not write to file %1.</source>
-        <translation>تا فایل %1 نمی شود نوشت</translation>
-    </message>
-    <message>
-        <location filename="../transactionview.cpp" line="384"/>
-        <source>Range:</source>
-        <translation>&gt;محدوده</translation>
-    </message>
-    <message>
-        <location filename="../transactionview.cpp" line="279"/>
-        <source>Confirmed</source>
-        <translation>تایید شده</translation>
-    </message>
-    <message>
-        <location filename="../transactionview.cpp" line="55"/>
-        <location filename="../transactionview.cpp" line="71"/>
-        <source>All</source>
-        <translation>همه</translation>
-    </message>
-    <message>
-        <location filename="../transactionview.cpp" line="56"/>
-        <source>Today</source>
-        <translation>امروز</translation>
-    </message>
-    <message>
-        <location filename="../transactionview.cpp" line="84"/>
-        <source>Enter address or label to search</source>
-        <translation>برای جست‌‌وجو نشانی یا برچسب را وارد کنید</translation>
-    </message>
-    <message>
-        <location filename="../transactionview.cpp" line="128"/>
-        <source>Show details...</source>
-        <translation>جزییت نشان بده</translation>
-    </message>
-    <message>
-        <location filename="../transactionview.cpp" line="281"/>
-        <source>Type</source>
-        <translation>نوع </translation>
+        <location filename="../transactionview.cpp" line="283"/>
+        <source>Address</source>
+        <translation>ایل جدا </translation>
     </message>
 </context>
 <context>
@@ -2062,84 +1663,44 @@
 <context>
     <name>bitcoin-core</name>
     <message>
-<<<<<<< HEAD
+        <location filename="../bitcoinstrings.cpp" line="90"/>
+        <source>Execute command when the best block changes (%s in cmd is replaced by block hash)</source>
+        <translation>زمانی که بهترین بلاک تغییر کرد، دستور را اجرا کن (%s در cmd با block hash جایگزین شده است)</translation>
+    </message>
+    <message>
+        <location filename="../bitcoinstrings.cpp" line="80"/>
+        <source>Use the test network</source>
+        <translation>استفاده شبکه آزمایش</translation>
+    </message>
+    <message>
         <location filename="../bitcoinstrings.cpp" line="113"/>
         <source>Loading addresses...</source>
         <translation>بار گیری آدرس ها</translation>
     </message>
     <message>
-        <location filename="../bitcoinstrings.cpp" line="121"/>
-        <source>Error loading wallet.dat</source>
-        <translation>خطا در بارگیری wallet.dat</translation>
+        <location filename="../bitcoinstrings.cpp" line="116"/>
+        <source>Error loading blkindex.dat</source>
+        <translation>خطا در بارگیری blkindex.dat</translation>
+    </message>
+    <message>
+        <location filename="../bitcoinstrings.cpp" line="119"/>
+        <source>Error loading wallet.dat: Wallet requires newer version of Bitcoin</source>
+        <translation>خطا در بارگیری wallet.dat: کیف پول به ویرایش جدیدتری از Biticon نیاز دارد</translation>
     </message>
     <message>
         <location filename="../bitcoinstrings.cpp" line="122"/>
         <source>Cannot downgrade wallet</source>
         <translation>امکان تنزل نسخه در wallet وجود ندارد</translation>
-=======
-        <location filename="../bitcoinstrings.cpp" line="54"/>
-        <source>Execute command when the best block changes (%s in cmd is replaced by block hash)</source>
-        <translation>زمانی که بهترین بلاک تغییر کرد، دستور را اجرا کن (%s در cmd با block hash جایگزین شده است)</translation>
->>>>>>> 423cece2
-    </message>
-    <message>
-        <location filename="../bitcoinstrings.cpp" line="123"/>
-        <source>Cannot initialize keypool</source>
-        <translation>امکان مقداردهی اولیه برای key pool وجود ندارد</translation>
-    </message>
-    <message>
-<<<<<<< HEAD
+    </message>
+    <message>
         <location filename="../bitcoinstrings.cpp" line="124"/>
         <source>Cannot write default address</source>
         <translation>آدرس پیش فرض قابل ذخیره نیست</translation>
     </message>
     <message>
-        <location filename="../bitcoinstrings.cpp" line="126"/>
-        <source>Done loading</source>
-        <translation>بار گیری انجام شده است</translation>
-    </message>
-    <message>
-        <location filename="../bitcoinstrings.cpp" line="59"/>
-        <source>Listen for connections on &lt;port&gt; (default: 8333 or testnet: 18333)</source>
-        <translation>برای اتصالات به &lt;port&gt; (پیش‌فرض: 8333 یا تست‌نت: 18333) گوش کنید</translation>
-    </message>
-    <message>
-        <location filename="../bitcoinstrings.cpp" line="104"/>
-        <source>Acceptable ciphers (default: TLSv1+HIGH:!SSLv2:!aNULL:!eNULL:!AH:!3DES:@STRENGTH)</source>
-        <translation>رمز های قابل قبول(  TLSv1+HIGH:!SSLv2:!aNULL:!eNULL:!AH:!3DES:@STRENGTH)</translation>
-    </message>
-    <message>
-        <location filename="../bitcoinstrings.cpp" line="60"/>
-        <source>Maintain at most &lt;n&gt; connections to peers (default: 125)</source>
-        <translation>حداکثر &lt;n&gt; اتصال با همکاران برقرار داشته باشید (پیش‌فرض: 125)</translation>
-    </message>
-    <message>
-        <location filename="../bitcoinstrings.cpp" line="109"/>
-        <source>Cannot obtain a lock on data directory %s.  Bitcoin is probably already running.</source>
-        <translation>رمز گشایی دایرکتور داده ها امکان پذیر نیست. شاید بیت کویین در حال فعال می باشد%s</translation>
-    </message>
-    <message>
-=======
->>>>>>> 423cece2
-        <location filename="../bitcoinstrings.cpp" line="67"/>
-        <source>Threshold for disconnecting misbehaving peers (default: 100)</source>
-        <translation>آستانه برای قطع ارتباط با همکاران بدرفتار (پیش‌فرض: 100)</translation>
-    </message>
-    <message>
-        <location filename="../bitcoinstrings.cpp" line="68"/>
-        <source>Number of seconds to keep misbehaving peers from reconnecting (default: 86400)</source>
-        <translation>مدت زمان به ثانیه برای جلوگیری از همکاران بدرفتار برای اتصال دوباره (پیش‌فرض: 86400)</translation>
-    </message>
-    <message>
-        <location filename="../bitcoinstrings.cpp" line="79"/>
-        <source>Run in the background as a daemon and accept commands</source>
-        <translation>اجرای در پس زمینه به عنوان شبح و قبول فرمان ها</translation>
-    </message>
-    <message>
-<<<<<<< HEAD
-        <location filename="../bitcoinstrings.cpp" line="84"/>
-        <source>Send trace/debug info to debugger</source>
-        <translation>اطلاعات ردگیری/اشکال‌زدایی را به اشکال‌زدا بفرستید</translation>
+        <location filename="../bitcoinstrings.cpp" line="54"/>
+        <source>Set database cache size in megabytes (default: 25)</source>
+        <translation>سایز کَش بانک داده را بر حسب مگابایت تنظیم کنید (پیش فرض:25)</translation>
     </message>
     <message>
         <location filename="../bitcoinstrings.cpp" line="85"/>
@@ -2155,426 +1716,6 @@
         <location filename="../bitcoinstrings.cpp" line="89"/>
         <source>Send commands to node running on &lt;ip&gt; (default: 127.0.0.1)</source>
         <translation>(127.0.0.1پیش فرض: ) &amp;lt;ip&amp;gt; دادن فرمانها برای استفاده گره ها روی</translation>
-    </message>
-    <message>
-        <location filename="../bitcoinstrings.cpp" line="94"/>
-        <source>Set key pool size to &lt;n&gt; (default: 100)</source>
-        <translation> (100پیش فرض:)&amp;lt;n&amp;gt; گذاشتن اندازه کلید روی </translation>
-    </message>
-    <message>
-        <location filename="../bitcoinstrings.cpp" line="95"/>
-        <source>Rescan the block chain for missing wallet transactions</source>
-        <translation>اسکان مجدد زنجیر بلوکها برای گم والت معامله</translation>
-    </message>
-    <message>
-        <location filename="../bitcoinstrings.cpp" line="101"/>
-        <source>Use OpenSSL (https) for JSON-RPC connections</source>
-        <translation>JSON-RPCبرای ارتباطات   استفاده کنید OpenSSL (https)</translation>
-    </message>
-    <message>
-        <location filename="../bitcoinstrings.cpp" line="102"/>
-        <source>Server certificate file (default: server.cert)</source>
-        <translation> (server.certپیش فرض: )گواهی نامه سرور</translation>
-    </message>
-    <message>
-        <location filename="../bitcoinstrings.cpp" line="78"/>
-        <source>Accept command line and JSON-RPC commands</source>
-        <translation>JSON-RPC قابل فرمانها و</translation>
-    </message>
-    <message>
-        <location filename="../bitcoinstrings.cpp" line="80"/>
-        <source>Use the test network</source>
-        <translation>استفاده شبکه آزمایش</translation>
-    </message>
-    <message>
-        <location filename="../bitcoinstrings.cpp" line="82"/>
-        <source>Prepend debug output with timestamp</source>
-        <translation>به خروجی اشکال‌زدایی برچسب زمان بزنید</translation>
-=======
-        <location filename="../bitcoinstrings.cpp" line="78"/>
-        <source>Error loading blkindex.dat</source>
-        <translation>خطا در بارگیری blkindex.dat</translation>
-    </message>
-    <message>
-        <location filename="../bitcoinstrings.cpp" line="81"/>
-        <source>Error loading wallet.dat: Wallet requires newer version of Bitcoin</source>
-        <translation>خطا در بارگیری wallet.dat: کیف پول به ویرایش جدیدتری از Biticon نیاز دارد</translation>
-    </message>
-    <message>
-        <location filename="../bitcoinstrings.cpp" line="84"/>
-        <source>Cannot downgrade wallet</source>
-        <translation>امکان تنزل نسخه در wallet وجود ندارد</translation>
-    </message>
-    <message>
-        <location filename="../bitcoinstrings.cpp" line="86"/>
-        <source>Cannot write default address</source>
-        <translation>آدرس پیش فرض قابل ذخیره نیست</translation>
-    </message>
-    <message>
-        <location filename="../bitcoinstrings.cpp" line="41"/>
-        <source>Fee per KB to add to transactions you send</source>
-        <translation>پر داجت برای هر کیلو بیت برای اضافه به معامله ارسال</translation>
->>>>>>> 423cece2
-    </message>
-    <message>
-        <location filename="../bitcoinstrings.cpp" line="87"/>
-        <source>Listen for JSON-RPC connections on &lt;port&gt; (default: 8332)</source>
-        <translation>( 8332پیش فرض :) &amp;lt;poort&amp;gt; JSON-RPC شنوایی برای ارتباطات</translation>
-    </message>
-    <message>
-        <location filename="../bitcoinstrings.cpp" line="88"/>
-        <source>Allow JSON-RPC connections from specified IP address</source>
-        <translation>از آدرس آی پی خاص JSON-RPC قبول ارتباطات</translation>
-    </message>
-    <message>
-<<<<<<< HEAD
-        <location filename="../bitcoinstrings.cpp" line="103"/>
-        <source>Server private key (default: server.pem)</source>
-        <translation>(server.pemپیش فرض: ) کلید خصوصی سرور</translation>
-    </message>
-    <message>
-        <location filename="../bitcoinstrings.cpp" line="107"/>
-        <source>This help message</source>
-        <translation>پیام کمکی</translation>
-    </message>
-    <message>
-        <location filename="../bitcoinstrings.cpp" line="115"/>
-=======
-        <location filename="../bitcoinstrings.cpp" line="77"/>
->>>>>>> 423cece2
-        <source>Loading block index...</source>
-        <translation>بار گیری شاخص بلوک</translation>
-    </message>
-    <message>
-        <location filename="../bitcoinstrings.cpp" line="118"/>
-        <source>Error loading wallet.dat: Wallet corrupted</source>
-        <translation>خطا در بارگیری wallet.dat: کیف پول خراب شده است</translation>
-    </message>
-    <message>
-<<<<<<< HEAD
-        <location filename="../bitcoinstrings.cpp" line="117"/>
-        <source>Loading wallet...</source>
-        <translation>بار گیری والت</translation>
-    </message>
-    <message>
-        <location filename="../bitcoinstrings.cpp" line="120"/>
-        <source>Wallet needed to be rewritten: restart Bitcoin to complete</source>
-        <translation>سلام</translation>
-=======
-        <location filename="../bitcoinstrings.cpp" line="21"/>
-        <source>Set database cache size in megabytes (default: 25)</source>
-        <translation>سایز کَش بانک داده را بر حسب مگابایت تنظیم کنید (پیش فرض:25)</translation>
->>>>>>> 423cece2
-    </message>
-    <message>
-        <location filename="../bitcoinstrings.cpp" line="125"/>
-        <source>Rescanning...</source>
-        <translation>اسکان مجدد</translation>
-    </message>
-    <message>
-<<<<<<< HEAD
-        <location filename="../bitcoinstrings.cpp" line="41"/>
-        <source>Bitcoin version</source>
-        <translation>سخه بیتکویین</translation>
-    </message>
-    <message>
-        <location filename="../bitcoinstrings.cpp" line="42"/>
-        <source>Usage:</source>
-        <translation>ستفاده :</translation>
-    </message>
-    <message>
-        <location filename="../bitcoinstrings.cpp" line="43"/>
-        <source>Send command to -server or bitcoind</source>
-        <translation>ارسال فرمان به سرور یا باتکویین</translation>
-    </message>
-    <message>
-        <location filename="../bitcoinstrings.cpp" line="44"/>
-        <source>List commands</source>
-        <translation>لیست فومان ها</translation>
-    </message>
-    <message>
-        <location filename="../bitcoinstrings.cpp" line="45"/>
-        <source>Get help for a command</source>
-        <translation>کمک برای فرمان </translation>
-    </message>
-    <message>
-        <location filename="../bitcoinstrings.cpp" line="46"/>
-        <source>Options:</source>
-        <translation>تنظیمات</translation>
-    </message>
-    <message>
-        <location filename="../bitcoinstrings.cpp" line="47"/>
-        <source>Specify configuration file (default: bitcoin.conf)</source>
-        <translation>(: bitcoin.confپیش فرض: )فایل تنظیمی خاص </translation>
-    </message>
-    <message>
-        <location filename="../bitcoinstrings.cpp" line="48"/>
-        <source>Specify pid file (default: bitcoind.pid)</source>
-        <translation>(bitcoind.pidپیش فرض : ) فایل پید خاص</translation>
-    </message>
-    <message>
-        <location filename="../bitcoinstrings.cpp" line="50"/>
-        <source>Don&apos;t generate coins</source>
-        <translation>تولید سکه ها</translation>
-    </message>
-    <message>
-        <location filename="../bitcoinstrings.cpp" line="51"/>
-        <source>Start minimized</source>
-        <translation>شروع حد اقل</translation>
-    </message>
-    <message>
-        <location filename="../bitcoinstrings.cpp" line="52"/>
-        <source>Show splash screen on startup (default: 1)</source>
-        <translation>نمایش صفحه splash  در STARTUP (پیش فرض:1)</translation>
-=======
-        <location filename="../bitcoinstrings.cpp" line="33"/>
-        <source>Threshold for disconnecting misbehaving peers (default: 100)</source>
-        <translation>آستانه برای قطع ارتباط با همکاران بدرفتار (پیش‌فرض: 100)</translation>
-    </message>
-    <message>
-        <location filename="../bitcoinstrings.cpp" line="43"/>
-        <source>Run in the background as a daemon and accept commands</source>
-        <translation>اجرای در پس زمینه به عنوان شبح و قبول فرمان ها</translation>
-    </message>
-    <message>
-        <location filename="../bitcoinstrings.cpp" line="48"/>
-        <source>Send trace/debug info to debugger</source>
-        <translation>اطلاعات ردگیری/اشکال‌زدایی را به اشکال‌زدا بفرستید</translation>
-    </message>
-    <message>
-        <location filename="../bitcoinstrings.cpp" line="49"/>
-        <source>Username for JSON-RPC connections</source>
-        <translation>JSON-RPC شناسه برای ارتباطات</translation>
-    </message>
-    <message>
-        <location filename="../bitcoinstrings.cpp" line="50"/>
-        <source>Password for JSON-RPC connections</source>
-        <translation>JSON-RPC عبارت عبور برای ارتباطات</translation>
-    </message>
-    <message>
-        <location filename="../bitcoinstrings.cpp" line="53"/>
-        <source>Send commands to node running on &lt;ip&gt; (default: 127.0.0.1)</source>
-        <translation>(127.0.0.1پیش فرض: ) &amp;lt;ip&amp;gt; دادن فرمانها برای استفاده گره ها روی</translation>
-    </message>
-    <message>
-        <location filename="../bitcoinstrings.cpp" line="58"/>
-        <source>Set key pool size to &lt;n&gt; (default: 100)</source>
-        <translation> (100پیش فرض:)&amp;lt;n&amp;gt; گذاشتن اندازه کلید روی </translation>
-    </message>
-    <message>
-        <location filename="../bitcoinstrings.cpp" line="59"/>
-        <source>Rescan the block chain for missing wallet transactions</source>
-        <translation>اسکان مجدد زنجیر بلوکها برای گم والت معامله</translation>
-    </message>
-    <message>
-        <location filename="../bitcoinstrings.cpp" line="61"/>
-        <source>How thorough the block verification is (0-6, default: 1)</source>
-        <translation>چقد کامل بلوک تصدیق است (0-6, پیش فرض:1)</translation>
-    </message>
-    <message>
-        <location filename="../bitcoinstrings.cpp" line="66"/>
-        <source>Server certificate file (default: server.cert)</source>
-        <translation> (server.certپیش فرض: )گواهی نامه سرور</translation>
-    </message>
-    <message>
-        <location filename="../bitcoinstrings.cpp" line="11"/>
-        <source>List commands</source>
-        <translation>لیست فومان ها</translation>
-    </message>
-    <message>
-        <location filename="../bitcoinstrings.cpp" line="13"/>
-        <source>Options:</source>
-        <translation>تنظیمات</translation>
-    </message>
-    <message>
-        <location filename="../bitcoinstrings.cpp" line="17"/>
-        <source>Don&apos;t generate coins</source>
-        <translation>تولید سکه ها</translation>
->>>>>>> 423cece2
-    </message>
-    <message>
-        <location filename="../bitcoinstrings.cpp" line="53"/>
-        <source>Specify data directory</source>
-        <translation>دایرکتور اطلاعاتی خاص</translation>
-    </message>
-    <message>
-        <location filename="../bitcoinstrings.cpp" line="56"/>
-        <source>Specify connection timeout (in milliseconds)</source>
-        <translation>(میلی ثانیه )فاصله ارتباط خاص</translation>
-    </message>
-    <message>
-<<<<<<< HEAD
-        <location filename="../bitcoinstrings.cpp" line="57"/>
-        <source>Connect through socks4 proxy</source>
-        <translation>socks4 proxy ارتباط توسط</translation>
-    </message>
-    <message>
-        <location filename="../bitcoinstrings.cpp" line="58"/>
-        <source>Allow DNS lookups for addnode and connect</source>
-        <translation>اجازه متغیر دی ان اس برای اضافه گره یا ارتباط</translation>
-    </message>
-    <message>
-        <location filename="../bitcoinstrings.cpp" line="62"/>
-        <source>Connect only to the specified node</source>
-        <translation>ارتباط فقط به گره خاص</translation>
-    </message>
-    <message>
-        <location filename="../bitcoinstrings.cpp" line="71"/>
-        <source>Maximum per-connection receive buffer, &lt;n&gt;*1000 bytes (default: 10000)</source>
-        <translation>حداکثر بافر دریافتی در هر اتصال، 1000*&lt;n&gt; (پیش‌فرض: 10000)</translation>
-    </message>
-    <message>
-        <location filename="../bitcoinstrings.cpp" line="72"/>
-        <source>Maximum per-connection send buffer, &lt;n&gt;*1000 bytes (default: 10000)</source>
-        <translation>حداکثر بافر ارسالی در هر اتصال، 1000*&lt;n&gt; (پیش‌فرض: 10000)</translation>
-    </message>
-    <message>
-        <location filename="../bitcoinstrings.cpp" line="81"/>
-        <source>Output extra debugging information</source>
-        <translation>اطلاعات اشکال‌زدایی اضافی خروجی</translation>
-    </message>
-    <message>
-        <location filename="../bitcoinstrings.cpp" line="98"/>
-        <source>
-SSL options: (see the Bitcoin Wiki for SSL setup instructions)</source>
-        <translation>
-( نگاه کنید  Bitcoin Wiki  در SSLتنظیمات ):SSL گزینه های</translation>
-    </message>
-    <message>
-        <location filename="../bitcoinstrings.cpp" line="108"/>
-        <source>Usage</source>
-        <translation type="unfinished">ستفاده </translation>
-=======
-        <location filename="../bitcoinstrings.cpp" line="16"/>
-        <source>Generate coins</source>
-        <translation>سکه های تولید شده</translation>
-    </message>
-    <message>
-        <location filename="../bitcoinstrings.cpp" line="27"/>
-        <source>Add a node to connect to and attempt to keep the connection open</source>
-        <translation>به اتصال یک گره اضافه کنید و اتصال را باز نگاه دارید</translation>
-    </message>
-    <message>
-        <location filename="../bitcoinstrings.cpp" line="47"/>
-        <source>Send trace/debug info to console instead of debug.log file</source>
-        <translation>اطلاعات ردگیری/اشکال‌زدایی را به جای فایل لاگ اشکال‌زدایی به کنسول بفرستید</translation>
-    </message>
-    <message>
-        <location filename="../bitcoinstrings.cpp" line="42"/>
-        <source>Accept command line and JSON-RPC commands</source>
-        <translation>JSON-RPC قابل فرمانها و</translation>
-    </message>
-    <message>
-        <location filename="../bitcoinstrings.cpp" line="46"/>
-        <source>Prepend debug output with timestamp</source>
-        <translation>به خروجی اشکال‌زدایی برچسب زمان بزنید</translation>
-    </message>
-    <message>
-        <location filename="../bitcoinstrings.cpp" line="51"/>
-        <source>Listen for JSON-RPC connections on &lt;port&gt; (default: 8332)</source>
-        <translation>( 8332پیش فرض :) &amp;lt;poort&amp;gt; JSON-RPC شنوایی برای ارتباطات</translation>
-    </message>
-    <message>
-        <location filename="../bitcoinstrings.cpp" line="52"/>
-        <source>Allow JSON-RPC connections from specified IP address</source>
-        <translation>از آدرس آی پی خاص JSON-RPC قبول ارتباطات</translation>
-    </message>
-    <message>
-        <location filename="../bitcoinstrings.cpp" line="82"/>
-        <source>Wallet needed to be rewritten: restart Bitcoin to complete</source>
-        <translation>سلام</translation>
-    </message>
-    <message>
-        <location filename="../bitcoinstrings.cpp" line="83"/>
-        <source>Error loading wallet.dat</source>
-        <translation>خطا در بارگیری wallet.dat</translation>
-    </message>
-    <message>
-        <location filename="../bitcoinstrings.cpp" line="85"/>
-        <source>Cannot initialize keypool</source>
-        <translation>امکان مقداردهی اولیه برای key pool وجود ندارد</translation>
-    </message>
-    <message>
-        <location filename="../bitcoinstrings.cpp" line="10"/>
-        <source>Send command to -server or bitcoind</source>
-        <translation>ارسال فرمان به سرور یا باتکویین</translation>
-    </message>
-    <message>
-        <location filename="../bitcoinstrings.cpp" line="80"/>
-        <source>Error loading wallet.dat: Wallet corrupted</source>
-        <translation>خطا در بارگیری wallet.dat: کیف پول خراب شده است</translation>
-    </message>
-    <message>
-        <location filename="../bitcoinstrings.cpp" line="14"/>
-        <source>Specify configuration file (default: bitcoin.conf)</source>
-        <translation>(: bitcoin.confپیش فرض: )فایل تنظیمی خاص </translation>
-    </message>
-    <message>
-        <location filename="../bitcoinstrings.cpp" line="15"/>
-        <source>Specify pid file (default: bitcoind.pid)</source>
-        <translation>(bitcoind.pidپیش فرض : ) فایل پید خاص</translation>
-    </message>
-    <message>
-        <location filename="../bitcoinstrings.cpp" line="18"/>
-        <source>Start minimized</source>
-        <translation>شروع حد اقل</translation>
-    </message>
-    <message>
-        <location filename="../bitcoinstrings.cpp" line="88"/>
-        <source>Done loading</source>
-        <translation>بار گیری انجام شده است</translation>
-    </message>
-    <message>
-        <location filename="../bitcoinstrings.cpp" line="25"/>
-        <source>Listen for connections on &lt;port&gt; (default: 8333 or testnet: 18333)</source>
-        <translation>برای اتصالات به &lt;port&gt; (پیش‌فرض: 8333 یا تست‌نت: 18333) گوش کنید</translation>
-    </message>
-    <message>
-        <location filename="../bitcoinstrings.cpp" line="87"/>
-        <source>Rescanning...</source>
-        <translation>اسکان مجدد</translation>
->>>>>>> 423cece2
-    </message>
-    <message>
-        <location filename="../bitcoinstrings.cpp" line="114"/>
-        <source>Error loading addr.dat</source>
-        <translation>خطا در بارگیری addr.dat</translation>
-    </message>
-    <message>
-        <location filename="../bitcoinstrings.cpp" line="127"/>
-        <source>Invalid -proxy address</source>
-        <translation>آدرس پروکسی معتبر نیست </translation>
-    </message>
-    <message>
-        <location filename="../bitcoinstrings.cpp" line="128"/>
-        <source>Invalid amount for -paytxfee=&lt;amount&gt;</source>
-        <translation>paytxfee=&amp;lt;بالغ &amp;gt;مبلغ نا معتبر</translation>
-    </message>
-    <message>
-        <location filename="../bitcoinstrings.cpp" line="129"/>
-        <source>Warning: -paytxfee is set very high.  This is the transaction fee you will pay if you send a transaction.</source>
-        <translation>خطا : پر داخت خیلی بالا است. این پر داخت معامله است که شما هنگام ارسال معامله باید پر داخت کنید</translation>
-    </message>
-    <message>
-<<<<<<< HEAD
-        <location filename="../bitcoinstrings.cpp" line="133"/>
-        <source>Unable to bind to port %d on this computer.  Bitcoin is probably already running.</source>
-        <translation>وسل بندر به کامپیوتر امکان پذیر نیست. شاید بیتکویید در حال فعال است%d</translation>
-    </message>
-    <message>
-        <location filename="../bitcoinstrings.cpp" line="38"/>
-        <source>Warning: Please check that your computer&apos;s date and time are correct.  If your clock is wrong Bitcoin will not work properly.</source>
-        <translation>هشدار: تاریخ و ساعت کامپیوتر شما چک کنید. اگر ساعت درست نیست بیتکویین مناسب نخواهد کار کرد</translation>
-=======
-        <location filename="../bitcoinstrings.cpp" line="34"/>
-        <source>Number of seconds to keep misbehaving peers from reconnecting (default: 86400)</source>
-        <translation>مدت زمان به ثانیه برای جلوگیری از همکاران بدرفتار برای اتصال دوباره (پیش‌فرض: 86400)</translation>
->>>>>>> 423cece2
-    </message>
-    <message>
-        <location filename="../bitcoinstrings.cpp" line="132"/>
-        <source>Error: CreateThread(StartNode) failed</source>
-        <translation>خطا :ایجاد موضوع(گره) اشتباه بود</translation>
     </message>
     <message>
         <location filename="../bitcoinstrings.cpp" line="22"/>
@@ -2590,55 +1731,14 @@
 </translation>
     </message>
     <message>
-<<<<<<< HEAD
-        <location filename="../bitcoinstrings.cpp" line="75"/>
-        <source>Detach block and address databases. Increases shutdown time (default: 0)</source>
-        <translation> تفکیک بلاک و آدرس بانک داده ها. افزایش زمان خاموشی (پیش فرض:0)</translation>
-    </message>
-    <message>
-        <location filename="../bitcoinstrings.cpp" line="14"/>
-        <source>Error: The transaction was rejected.  This might happen if some of the coins in your wallet were already spent, such as if you used a copy of wallet.dat and coins were spent in the copy but not marked as spent here.</source>
-        <translation>خطا . معامله رد شد.این هنگامی که سکه ها در والت شما هنوز ارسال شده اند ولی شما کپی والت استفاده می کنید و سکه ها روی کپی فرستاده شده اند و به عنوان ارسال شنه مشخص نشده اتفاقی می افتد.</translation>
-    </message>
-    <message>
-        <location filename="../bitcoinstrings.cpp" line="64"/>
-        <source>Accept connections from outside (default: 1)</source>
-        <translation type="unfinished">پذیرش اتصالات از بیرون (پیش فرض:1 بدون پراکسی یا اتصال)</translation>
-    </message>
-    <message>
-        <location filename="../bitcoinstrings.cpp" line="9"/>
-        <source>Error: This transaction requires a transaction fee of at least %s because of its amount, complexity, or use of recently received funds  </source>
-        <translation>خطا: این تراکنش نیازمند هزینه تراکنش به مبلغ حداقل %s است به علت میزان وجه، دشواری، یا استفاده از وجوه دریافتی اخیر</translation>
-    </message>
-    <message>
-        <location filename="../bitcoinstrings.cpp" line="65"/>
-        <source>Set language, for example &quot;de_DE&quot; (default: system locale)</source>
-        <translation>زبان را تنظیم کنید برای مثال &quot;de_DE&quot; (پیش فرض: system locale)</translation>
-    </message>
-    <message>
-        <location filename="../bitcoinstrings.cpp" line="66"/>
-        <source>Find peers using DNS lookup (default: 1)</source>
-        <translation type="unfinished">قرینه ها را برای جستجوی DNS بیاب (پیش فرض: 1 مگر در زمان اتصال)</translation>
-    </message>
-    <message>
-        <location filename="../bitcoinstrings.cpp" line="90"/>
-        <source>Execute command when the best block changes (%s in cmd is replaced by block hash)</source>
-        <translation>زمانی که بهترین بلاک تغییر کرد، دستور را اجرا کن (%s در cmd با block hash جایگزین شده است)</translation>
-    </message>
-    <message>
-        <location filename="../bitcoinstrings.cpp" line="83"/>
-        <source>Send trace/debug info to console instead of debug.log file</source>
-        <translation>اطلاعات ردگیری/اشکال‌زدایی را به جای فایل لاگ اشکال‌زدایی به کنسول بفرستید</translation>
-    </message>
-    <message>
-        <location filename="../bitcoinstrings.cpp" line="73"/>
-        <source>Use Universal Plug and Play to map the listening port (default: 1)</source>
-        <translation type="unfinished">از UPnP  برای شناسایی درگاه شنیداری استفاده کنید (پیش فرض:1 در زمان شنیدن)</translation>
-    </message>
-    <message>
-        <location filename="../bitcoinstrings.cpp" line="74"/>
-        <source>Use Universal Plug and Play to map the listening port (default: 0)</source>
-        <translation type="unfinished">از UPnP  برای شناسایی درگاه شنیداری استفاده کنید (پیش فرض:0)</translation>
+        <location filename="../bitcoinstrings.cpp" line="12"/>
+        <source>Error: Transaction creation failed  </source>
+        <translation>خطا ایجاد معامله اشتباه است</translation>
+    </message>
+    <message>
+        <location filename="../bitcoinstrings.cpp" line="50"/>
+        <source>Don&apos;t generate coins</source>
+        <translation>تولید سکه ها</translation>
     </message>
     <message>
         <location filename="../bitcoinstrings.cpp" line="33"/>
@@ -2649,197 +1749,401 @@
 </translation>
     </message>
     <message>
+        <location filename="../bitcoinstrings.cpp" line="19"/>
+        <source>Insufficient funds</source>
+        <translation>بود جه نا کافی </translation>
+    </message>
+    <message>
+        <location filename="../bitcoinstrings.cpp" line="21"/>
+        <source>To use the %s option</source>
+        <translation>برای استفاده از %s از انتخابات</translation>
+    </message>
+    <message>
+        <location filename="../bitcoinstrings.cpp" line="78"/>
+        <source>Accept command line and JSON-RPC commands</source>
+        <translation>JSON-RPC قابل فرمانها و</translation>
+    </message>
+    <message>
         <location filename="../bitcoinstrings.cpp" line="61"/>
         <source>Add a node to connect to and attempt to keep the connection open</source>
         <translation>به اتصال یک گره اضافه کنید و اتصال را باز نگاه دارید</translation>
-=======
+    </message>
+    <message>
+        <location filename="../bitcoinstrings.cpp" line="87"/>
+        <source>Listen for JSON-RPC connections on &lt;port&gt; (default: 8332)</source>
+        <translation>( 8332پیش فرض :) &amp;lt;poort&amp;gt; JSON-RPC شنوایی برای ارتباطات</translation>
+    </message>
+    <message>
+        <location filename="../bitcoinstrings.cpp" line="83"/>
+        <source>Send trace/debug info to console instead of debug.log file</source>
+        <translation>اطلاعات ردگیری/اشکال‌زدایی را به جای فایل لاگ اشکال‌زدایی به کنسول بفرستید</translation>
+    </message>
+    <message>
+        <location filename="../bitcoinstrings.cpp" line="63"/>
+        <source>Find peers using internet relay chat (default: 0)</source>
+        <translation>یافتنت قرینه با استفاده از internet relay chat (پیش فرض:0)</translation>
+    </message>
+    <message>
+        <location filename="../bitcoinstrings.cpp" line="43"/>
+        <source>Send command to -server or bitcoind</source>
+        <translation>ارسال فرمان به سرور یا باتکویین</translation>
+    </message>
+    <message>
+        <location filename="../bitcoinstrings.cpp" line="77"/>
+        <source>Fee per KB to add to transactions you send</source>
+        <translation>پر داجت برای هر کیلو بیت برای اضافه به معامله ارسال</translation>
+    </message>
+    <message>
+        <location filename="../bitcoinstrings.cpp" line="47"/>
+        <source>Specify configuration file (default: bitcoin.conf)</source>
+        <translation>(: bitcoin.confپیش فرض: )فایل تنظیمی خاص </translation>
+    </message>
+    <message>
+        <location filename="../bitcoinstrings.cpp" line="94"/>
+        <source>Set key pool size to &lt;n&gt; (default: 100)</source>
+        <translation> (100پیش فرض:)&amp;lt;n&amp;gt; گذاشتن اندازه کلید روی </translation>
+    </message>
+    <message>
+        <location filename="../bitcoinstrings.cpp" line="125"/>
+        <source>Rescanning...</source>
+        <translation>اسکان مجدد</translation>
+    </message>
+    <message>
+        <location filename="../bitcoinstrings.cpp" line="115"/>
+        <source>Loading block index...</source>
+        <translation>بار گیری شاخص بلوک</translation>
+    </message>
+    <message>
+        <location filename="../bitcoinstrings.cpp" line="112"/>
+        <source>Bitcoin</source>
+        <translation>یت کویین </translation>
+    </message>
+    <message>
+        <location filename="../bitcoinstrings.cpp" line="96"/>
+        <source>How many blocks to check at startup (default: 2500, 0 = all)</source>
+        <translation>چند بلاک برای بررسی در زمان startup (پیش فرض:2500 , 0=همه)</translation>
+    </message>
+    <message>
+        <location filename="../bitcoinstrings.cpp" line="101"/>
+        <source>Use OpenSSL (https) for JSON-RPC connections</source>
+        <translation>JSON-RPCبرای ارتباطات   استفاده کنید OpenSSL (https)</translation>
+    </message>
+    <message>
+        <location filename="../bitcoinstrings.cpp" line="93"/>
+        <source>Upgrade wallet to latest format</source>
+        <translation>wallet  را به جدیدترین فرمت روزآمد کنید</translation>
+    </message>
+    <message>
+        <location filename="../bitcoinstrings.cpp" line="103"/>
+        <source>Server private key (default: server.pem)</source>
+        <translation>(server.pemپیش فرض: ) کلید خصوصی سرور</translation>
+    </message>
+    <message>
+        <location filename="../bitcoinstrings.cpp" line="107"/>
+        <source>This help message</source>
+        <translation>پیام کمکی</translation>
+    </message>
+    <message>
+        <location filename="../bitcoinstrings.cpp" line="117"/>
+        <source>Loading wallet...</source>
+        <translation>بار گیری والت</translation>
+    </message>
+    <message>
+        <location filename="../bitcoinstrings.cpp" line="79"/>
+        <source>Run in the background as a daemon and accept commands</source>
+        <translation>اجرای در پس زمینه به عنوان شبح و قبول فرمان ها</translation>
+    </message>
+    <message>
+        <location filename="../bitcoinstrings.cpp" line="84"/>
+        <source>Send trace/debug info to debugger</source>
+        <translation>اطلاعات ردگیری/اشکال‌زدایی را به اشکال‌زدا بفرستید</translation>
+    </message>
+    <message>
+        <location filename="../bitcoinstrings.cpp" line="8"/>
+        <source>Error: Wallet locked, unable to create transaction  </source>
+        <translation>خطا: Wallet  قفل شده است. ایجاد تراکنش امکان پذیر نیست</translation>
+    </message>
+    <message>
+        <location filename="../bitcoinstrings.cpp" line="9"/>
+        <source>Error: This transaction requires a transaction fee of at least %s because of its amount, complexity, or use of recently received funds  </source>
+        <translation>خطا: این تراکنش نیازمند هزینه تراکنش به مبلغ حداقل %s است به علت میزان وجه، دشواری، یا استفاده از وجوه دریافتی اخیر</translation>
+    </message>
+    <message>
+        <location filename="../bitcoinstrings.cpp" line="13"/>
+        <source>Sending...</source>
+        <translation>ارسال...</translation>
+    </message>
+    <message>
+        <location filename="../bitcoinstrings.cpp" line="14"/>
+        <source>Error: The transaction was rejected.  This might happen if some of the coins in your wallet were already spent, such as if you used a copy of wallet.dat and coins were spent in the copy but not marked as spent here.</source>
+        <translation>خطا . معامله رد شد.این هنگامی که سکه ها در والت شما هنوز ارسال شده اند ولی شما کپی والت استفاده می کنید و سکه ها روی کپی فرستاده شده اند و به عنوان ارسال شنه مشخص نشده اتفاقی می افتد.</translation>
+    </message>
+    <message>
+        <location filename="../bitcoinstrings.cpp" line="18"/>
+        <source>Invalid amount</source>
+        <translation>میزان وجه اشتباه</translation>
+    </message>
+    <message>
+        <location filename="../bitcoinstrings.cpp" line="104"/>
+        <source>Acceptable ciphers (default: TLSv1+HIGH:!SSLv2:!aNULL:!eNULL:!AH:!3DES:@STRENGTH)</source>
+        <translation>رمز های قابل قبول(  TLSv1+HIGH:!SSLv2:!aNULL:!eNULL:!AH:!3DES:@STRENGTH)</translation>
+    </message>
+    <message>
+        <location filename="../bitcoinstrings.cpp" line="109"/>
+        <source>Cannot obtain a lock on data directory %s.  Bitcoin is probably already running.</source>
+        <translation>رمز گشایی دایرکتور داده ها امکان پذیر نیست. شاید بیت کویین در حال فعال می باشد%s</translation>
+    </message>
+    <message>
+        <location filename="../bitcoinstrings.cpp" line="31"/>
+        <source>Error</source>
+        <translation>خطا</translation>
+    </message>
+    <message>
+        <location filename="../bitcoinstrings.cpp" line="32"/>
+        <source>An error occurred while setting up the RPC port %i for listening: %s</source>
+        <translation>در زمان تنظیم درگاه RPX %i در فهرست کردن %s اشکالی رخ داده است</translation>
+    </message>
+    <message>
+        <location filename="../bitcoinstrings.cpp" line="68"/>
+        <source>Number of seconds to keep misbehaving peers from reconnecting (default: 86400)</source>
+        <translation>مدت زمان به ثانیه برای جلوگیری از همکاران بدرفتار برای اتصال دوباره (پیش‌فرض: 86400)</translation>
+    </message>
+    <message>
+        <location filename="../bitcoinstrings.cpp" line="44"/>
+        <source>List commands</source>
+        <translation>لیست فومان ها</translation>
+    </message>
+    <message>
+        <location filename="../bitcoinstrings.cpp" line="46"/>
+        <source>Options:</source>
+        <translation>تنظیمات</translation>
+    </message>
+    <message>
+        <location filename="../bitcoinstrings.cpp" line="49"/>
+        <source>Generate coins</source>
+        <translation>سکه های تولید شده</translation>
+    </message>
+    <message>
+        <location filename="../bitcoinstrings.cpp" line="53"/>
+        <source>Specify data directory</source>
+        <translation>دایرکتور اطلاعاتی خاص</translation>
+    </message>
+    <message>
+        <location filename="../bitcoinstrings.cpp" line="55"/>
+        <source>Set database disk log size in megabytes (default: 100)</source>
+        <translation>سایز دیسک لاگِ بانک داده را بر حسب مگابایت تنظیم کنید (پیش فرض:100)</translation>
+    </message>
+    <message>
+        <location filename="../bitcoinstrings.cpp" line="56"/>
+        <source>Specify connection timeout (in milliseconds)</source>
+        <translation>(میلی ثانیه )فاصله ارتباط خاص</translation>
+    </message>
+    <message>
+        <location filename="../bitcoinstrings.cpp" line="88"/>
+        <source>Allow JSON-RPC connections from specified IP address</source>
+        <translation>از آدرس آی پی خاص JSON-RPC قبول ارتباطات</translation>
+    </message>
+    <message>
+        <location filename="../bitcoinstrings.cpp" line="41"/>
+        <source>Bitcoin version</source>
+        <translation>سخه بیتکویین</translation>
+    </message>
+    <message>
+        <location filename="../bitcoinstrings.cpp" line="123"/>
+        <source>Cannot initialize keypool</source>
+        <translation>امکان مقداردهی اولیه برای key pool وجود ندارد</translation>
+    </message>
+    <message>
+        <location filename="../bitcoinstrings.cpp" line="75"/>
+        <source>Detach block and address databases. Increases shutdown time (default: 0)</source>
+        <translation> تفکیک بلاک و آدرس بانک داده ها. افزایش زمان خاموشی (پیش فرض:0)</translation>
+    </message>
+    <message>
+        <location filename="../bitcoinstrings.cpp" line="126"/>
+        <source>Done loading</source>
+        <translation>بار گیری انجام شده است</translation>
+    </message>
+    <message>
+        <location filename="../bitcoinstrings.cpp" line="121"/>
+        <source>Error loading wallet.dat</source>
+        <translation>خطا در بارگیری wallet.dat</translation>
+    </message>
+    <message>
+        <location filename="../bitcoinstrings.cpp" line="118"/>
+        <source>Error loading wallet.dat: Wallet corrupted</source>
+        <translation>خطا در بارگیری wallet.dat: کیف پول خراب شده است</translation>
+    </message>
+    <message>
         <location filename="../bitcoinstrings.cpp" line="45"/>
+        <source>Get help for a command</source>
+        <translation>کمک برای فرمان </translation>
+    </message>
+    <message>
+        <location filename="../bitcoinstrings.cpp" line="59"/>
+        <source>Listen for connections on &lt;port&gt; (default: 8333 or testnet: 18333)</source>
+        <translation>برای اتصالات به &lt;port&gt; (پیش‌فرض: 8333 یا تست‌نت: 18333) گوش کنید</translation>
+    </message>
+    <message>
+        <location filename="../bitcoinstrings.cpp" line="60"/>
+        <source>Maintain at most &lt;n&gt; connections to peers (default: 125)</source>
+        <translation>حداکثر &lt;n&gt; اتصال با همکاران برقرار داشته باشید (پیش‌فرض: 125)</translation>
+    </message>
+    <message>
+        <location filename="../bitcoinstrings.cpp" line="95"/>
+        <source>Rescan the block chain for missing wallet transactions</source>
+        <translation>اسکان مجدد زنجیر بلوکها برای گم والت معامله</translation>
+    </message>
+    <message>
+        <location filename="../bitcoinstrings.cpp" line="102"/>
+        <source>Server certificate file (default: server.cert)</source>
+        <translation> (server.certپیش فرض: )گواهی نامه سرور</translation>
+    </message>
+    <message>
+        <location filename="../bitcoinstrings.cpp" line="48"/>
+        <source>Specify pid file (default: bitcoind.pid)</source>
+        <translation>(bitcoind.pidپیش فرض : ) فایل پید خاص</translation>
+    </message>
+    <message>
+        <location filename="../bitcoinstrings.cpp" line="67"/>
+        <source>Threshold for disconnecting misbehaving peers (default: 100)</source>
+        <translation>آستانه برای قطع ارتباط با همکاران بدرفتار (پیش‌فرض: 100)</translation>
+    </message>
+    <message>
+        <location filename="../bitcoinstrings.cpp" line="42"/>
+        <source>Usage:</source>
+        <translation>ستفاده :</translation>
+    </message>
+    <message>
+        <location filename="../bitcoinstrings.cpp" line="120"/>
+        <source>Wallet needed to be rewritten: restart Bitcoin to complete</source>
+        <translation>سلام</translation>
+    </message>
+    <message>
+        <location filename="../bitcoinstrings.cpp" line="82"/>
+        <source>Prepend debug output with timestamp</source>
+        <translation>به خروجی اشکال‌زدایی برچسب زمان بزنید</translation>
+    </message>
+    <message>
+        <location filename="../bitcoinstrings.cpp" line="20"/>
+        <source>Warning: Disk space is low</source>
+        <translation type="unfinished">هشدار: فضای دیسک محدود است!</translation>
+    </message>
+    <message>
+        <location filename="../bitcoinstrings.cpp" line="108"/>
+        <source>Usage</source>
+        <translation type="unfinished">ستفاده </translation>
+    </message>
+    <message>
+        <location filename="../bitcoinstrings.cpp" line="51"/>
+        <source>Start minimized</source>
+        <translation>شروع حد اقل</translation>
+    </message>
+    <message>
+        <location filename="../bitcoinstrings.cpp" line="62"/>
+        <source>Connect only to the specified node</source>
+        <translation>ارتباط فقط به گره خاص</translation>
+    </message>
+    <message>
+        <location filename="../bitcoinstrings.cpp" line="71"/>
+        <source>Maximum per-connection receive buffer, &lt;n&gt;*1000 bytes (default: 10000)</source>
+        <translation>حداکثر بافر دریافتی در هر اتصال، 1000*&lt;n&gt; (پیش‌فرض: 10000)</translation>
+    </message>
+    <message>
+        <location filename="../bitcoinstrings.cpp" line="72"/>
+        <source>Maximum per-connection send buffer, &lt;n&gt;*1000 bytes (default: 10000)</source>
+        <translation>حداکثر بافر ارسالی در هر اتصال، 1000*&lt;n&gt; (پیش‌فرض: 10000)</translation>
+    </message>
+    <message>
+        <location filename="../bitcoinstrings.cpp" line="81"/>
         <source>Output extra debugging information</source>
         <translation>اطلاعات اشکال‌زدایی اضافی خروجی</translation>
     </message>
     <message>
-        <location filename="../bitcoinstrings.cpp" line="62"/>
+        <location filename="../bitcoinstrings.cpp" line="97"/>
+        <source>How thorough the block verification is (0-6, default: 1)</source>
+        <translation>چقد کامل بلوک تصدیق است (0-6, پیش فرض:1)</translation>
+    </message>
+    <message>
+        <location filename="../bitcoinstrings.cpp" line="98"/>
         <source>
 SSL options: (see the Bitcoin Wiki for SSL setup instructions)</source>
         <translation>
 ( نگاه کنید  Bitcoin Wiki  در SSLتنظیمات ):SSL گزینه های</translation>
     </message>
     <message>
-        <location filename="../bitcoinstrings.cpp" line="95"/>
-        <source>Warning: Disk space is low</source>
-        <translation type="unfinished">هشدار: فضای دیسک محدود است!</translation>
->>>>>>> 423cece2
-    </message>
-    <message>
-        <location filename="../bitcoinstrings.cpp" line="116"/>
-        <source>Error loading blkindex.dat</source>
-        <translation>خطا در بارگیری blkindex.dat</translation>
-    </message>
-    <message>
-        <location filename="../bitcoinstrings.cpp" line="32"/>
-        <source>An error occurred while setting up the RPC port %i for listening: %s</source>
-        <translation>در زمان تنظیم درگاه RPX %i در فهرست کردن %s اشکالی رخ داده است</translation>
-    </message>
-    <message>
-        <location filename="../bitcoinstrings.cpp" line="119"/>
-        <source>Error loading wallet.dat: Wallet requires newer version of Bitcoin</source>
-        <translation>خطا در بارگیری wallet.dat: کیف پول به ویرایش جدیدتری از Biticon نیاز دارد</translation>
-    </message>
-    <message>
-        <location filename="../bitcoinstrings.cpp" line="112"/>
-        <source>Bitcoin</source>
-        <translation>یت کویین </translation>
-    </message>
-    <message>
-        <location filename="../bitcoinstrings.cpp" line="31"/>
-        <source>Error</source>
-        <translation>خطا</translation>
-    </message>
-    <message>
-        <location filename="../bitcoinstrings.cpp" line="12"/>
-        <source>Error: Transaction creation failed  </source>
-        <translation>خطا ایجاد معامله اشتباه است</translation>
-    </message>
-    <message>
-        <location filename="../bitcoinstrings.cpp" line="8"/>
-        <source>Error: Wallet locked, unable to create transaction  </source>
-        <translation>خطا: Wallet  قفل شده است. ایجاد تراکنش امکان پذیر نیست</translation>
-    </message>
-    <message>
-        <location filename="../bitcoinstrings.cpp" line="77"/>
-        <source>Fee per KB to add to transactions you send</source>
-        <translation>پر داجت برای هر کیلو بیت برای اضافه به معامله ارسال</translation>
-    </message>
-    <message>
-        <location filename="../bitcoinstrings.cpp" line="63"/>
-        <source>Find peers using internet relay chat (default: 0)</source>
-        <translation>یافتنت قرینه با استفاده از internet relay chat (پیش فرض:0)</translation>
-    </message>
-    <message>
-        <location filename="../bitcoinstrings.cpp" line="49"/>
-        <source>Generate coins</source>
-        <translation>سکه های تولید شده</translation>
-    </message>
-    <message>
-        <location filename="../bitcoinstrings.cpp" line="96"/>
-        <source>How many blocks to check at startup (default: 2500, 0 = all)</source>
-        <translation>چند بلاک برای بررسی در زمان startup (پیش فرض:2500 , 0=همه)</translation>
-    </message>
-    <message>
-        <location filename="../bitcoinstrings.cpp" line="97"/>
-        <source>How thorough the block verification is (0-6, default: 1)</source>
-        <translation>چقد کامل بلوک تصدیق است (0-6, پیش فرض:1)</translation>
-    </message>
-    <message>
-<<<<<<< HEAD
-        <location filename="../bitcoinstrings.cpp" line="19"/>
-        <source>Insufficient funds</source>
-        <translation>بود جه نا کافی </translation>
-    </message>
-    <message>
-        <location filename="../bitcoinstrings.cpp" line="18"/>
-        <source>Invalid amount</source>
-        <translation>میزان وجه اشتباه</translation>
-    </message>
-    <message>
-        <location filename="../bitcoinstrings.cpp" line="13"/>
-        <source>Sending...</source>
-        <translation>ارسال...</translation>
-    </message>
-    <message>
-        <location filename="../bitcoinstrings.cpp" line="54"/>
-        <source>Set database cache size in megabytes (default: 25)</source>
-        <translation>سایز کَش بانک داده را بر حسب مگابایت تنظیم کنید (پیش فرض:25)</translation>
-    </message>
-    <message>
-        <location filename="../bitcoinstrings.cpp" line="55"/>
-        <source>Set database disk log size in megabytes (default: 100)</source>
-        <translation>سایز دیسک لاگِ بانک داده را بر حسب مگابایت تنظیم کنید (پیش فرض:100)</translation>
-    </message>
-    <message>
-        <location filename="../bitcoinstrings.cpp" line="21"/>
-        <source>To use the %s option</source>
-        <translation>برای استفاده از %s از انتخابات</translation>
-    </message>
-    <message>
-        <location filename="../bitcoinstrings.cpp" line="93"/>
-        <source>Upgrade wallet to latest format</source>
-        <translation>wallet  را به جدیدترین فرمت روزآمد کنید</translation>
-    </message>
-    <message>
-        <location filename="../bitcoinstrings.cpp" line="20"/>
-        <source>Warning: Disk space is low</source>
-        <translation type="unfinished">هشدار: فضای دیسک محدود است!</translation>
-=======
-        <location filename="../bitcoinstrings.cpp" line="94"/>
+        <location filename="../bitcoinstrings.cpp" line="114"/>
+        <source>Error loading addr.dat</source>
+        <translation>خطا در بارگیری addr.dat</translation>
+    </message>
+    <message>
+        <location filename="../bitcoinstrings.cpp" line="127"/>
+        <source>Invalid -proxy address</source>
+        <translation>آدرس پروکسی معتبر نیست </translation>
+    </message>
+    <message>
+        <location filename="../bitcoinstrings.cpp" line="128"/>
+        <source>Invalid amount for -paytxfee=&lt;amount&gt;</source>
+        <translation>paytxfee=&amp;lt;بالغ &amp;gt;مبلغ نا معتبر</translation>
+    </message>
+    <message>
+        <location filename="../bitcoinstrings.cpp" line="129"/>
+        <source>Warning: -paytxfee is set very high.  This is the transaction fee you will pay if you send a transaction.</source>
+        <translation>خطا : پر داخت خیلی بالا است. این پر داخت معامله است که شما هنگام ارسال معامله باید پر داخت کنید</translation>
+    </message>
+    <message>
+        <location filename="../bitcoinstrings.cpp" line="133"/>
+        <source>Unable to bind to port %d on this computer.  Bitcoin is probably already running.</source>
+        <translation>وسل بندر به کامپیوتر امکان پذیر نیست. شاید بیتکویید در حال فعال است%d</translation>
+    </message>
+    <message>
+        <location filename="../bitcoinstrings.cpp" line="38"/>
+        <source>Warning: Please check that your computer&apos;s date and time are correct.  If your clock is wrong Bitcoin will not work properly.</source>
+        <translation>هشدار: تاریخ و ساعت کامپیوتر شما چک کنید. اگر ساعت درست نیست بیتکویین مناسب نخواهد کار کرد</translation>
+    </message>
+    <message>
+        <location filename="../bitcoinstrings.cpp" line="132"/>
         <source>Error: CreateThread(StartNode) failed</source>
         <translation>خطا :ایجاد موضوع(گره) اشتباه بود</translation>
->>>>>>> 423cece2
-    </message>
-    <message>
-        <location filename="../bitcoinstrings.cpp" line="8"/>
-        <source>Bitcoin version</source>
-        <translation>سخه بیتکویین</translation>
-    </message>
-    <message>
-        <location filename="../bitcoinstrings.cpp" line="9"/>
-        <source>Usage:</source>
-        <translation>ستفاده :</translation>
-    </message>
-    <message>
-        <location filename="../bitcoinstrings.cpp" line="12"/>
-        <source>Get help for a command</source>
-        <translation>کمک برای فرمان </translation>
-    </message>
-    <message>
-        <location filename="../bitcoinstrings.cpp" line="19"/>
+    </message>
+    <message>
+        <location filename="../bitcoinstrings.cpp" line="64"/>
+        <source>Accept connections from outside (default: 1)</source>
+        <translation type="unfinished">پذیرش اتصالات از بیرون (پیش فرض:1 بدون پراکسی یا اتصال)</translation>
+    </message>
+    <message>
+        <location filename="../bitcoinstrings.cpp" line="65"/>
+        <source>Set language, for example &quot;de_DE&quot; (default: system locale)</source>
+        <translation>زبان را تنظیم کنید برای مثال &quot;de_DE&quot; (پیش فرض: system locale)</translation>
+    </message>
+    <message>
+        <location filename="../bitcoinstrings.cpp" line="73"/>
+        <source>Use Universal Plug and Play to map the listening port (default: 1)</source>
+        <translation type="unfinished">از UPnP  برای شناسایی درگاه شنیداری استفاده کنید (پیش فرض:1 در زمان شنیدن)</translation>
+    </message>
+    <message>
+        <location filename="../bitcoinstrings.cpp" line="74"/>
+        <source>Use Universal Plug and Play to map the listening port (default: 0)</source>
+        <translation type="unfinished">از UPnP  برای شناسایی درگاه شنیداری استفاده کنید (پیش فرض:0)</translation>
+    </message>
+    <message>
+        <location filename="../bitcoinstrings.cpp" line="52"/>
         <source>Show splash screen on startup (default: 1)</source>
         <translation>نمایش صفحه splash  در STARTUP (پیش فرض:1)</translation>
     </message>
     <message>
-        <location filename="../bitcoinstrings.cpp" line="23"/>
+        <location filename="../bitcoinstrings.cpp" line="57"/>
         <source>Connect through socks4 proxy</source>
         <translation>socks4 proxy ارتباط توسط</translation>
     </message>
     <message>
-        <location filename="../bitcoinstrings.cpp" line="24"/>
+        <location filename="../bitcoinstrings.cpp" line="58"/>
         <source>Allow DNS lookups for addnode and connect</source>
         <translation>اجازه متغیر دی ان اس برای اضافه گره یا ارتباط</translation>
     </message>
     <message>
-        <location filename="../bitcoinstrings.cpp" line="30"/>
-        <source>Accept connections from outside (default: 1)</source>
-        <translation type="unfinished">پذیرش اتصالات از بیرون (پیش فرض:1 بدون پراکسی یا اتصال)</translation>
-    </message>
-    <message>
-        <location filename="../bitcoinstrings.cpp" line="65"/>
-        <source>Use OpenSSL (https) for JSON-RPC connections</source>
-        <translation>JSON-RPCبرای ارتباطات   استفاده کنید OpenSSL (https)</translation>
-    </message>
-    <message>
-        <location filename="../bitcoinstrings.cpp" line="31"/>
-        <source>Set language, for example &quot;de_DE&quot; (default: system locale)</source>
-        <translation>زبان را تنظیم کنید برای مثال &quot;de_DE&quot; (پیش فرض: system locale)</translation>
-    </message>
-    <message>
-        <location filename="../bitcoinstrings.cpp" line="32"/>
+        <location filename="../bitcoinstrings.cpp" line="66"/>
         <source>Find peers using DNS lookup (default: 1)</source>
         <translation type="unfinished">قرینه ها را برای جستجوی DNS بیاب (پیش فرض: 1 مگر در زمان اتصال)</translation>
     </message>
-    <message>
-        <location filename="../bitcoinstrings.cpp" line="39"/>
-        <source>Use Universal Plug and Play to map the listening port (default: 1)</source>
-        <translation type="unfinished">از UPnP  برای شناسایی درگاه شنیداری استفاده کنید (پیش فرض:1 در زمان شنیدن)</translation>
-    </message>
-    <message>
-        <location filename="../bitcoinstrings.cpp" line="40"/>
-        <source>Use Universal Plug and Play to map the listening port (default: 0)</source>
-        <translation type="unfinished">از UPnP  برای شناسایی درگاه شنیداری استفاده کنید (پیش فرض:0)</translation>
-    </message>
-    <message>
-        <location filename="../bitcoinstrings.cpp" line="102"/>
-        <source>beta</source>
-        <translation>بتا</translation>
-    </message>
 </context>
 </TS>