--- conflicted
+++ resolved
@@ -265,30 +265,24 @@
         <translation type="unfinished"></translation>
     </message>
     <message>
-<<<<<<< HEAD
         <location filename="../askpassphrasedialog.cpp" line="101"/>
         <source>Confirm wallet encryption</source>
         <translation>Biztosan kódolni akarod a tárcát?</translation>
-=======
+    </message>
+    <message>
+        <location filename="../askpassphrasedialog.cpp" line="161"/>
+        <source>Wallet passphrase was successfully changed.</source>
+        <translation>Jelszó megváltoztatva.</translation>
+    </message>
+    <message>
+        <location filename="../askpassphrasedialog.cpp" line="147"/>
+        <source>Wallet decryption failed</source>
+        <translation>Dekódolás sikertelen.</translation>
+    </message>
+    <message>
         <location filename="../askpassphrasedialog.cpp" line="112"/>
         <source>Bitcoin will close now to finish the encryption process. Remember that encrypting your wallet cannot fully protect your bitcoins from being stolen by malware infecting your computer.</source>
         <translation>Bitcoin will close now to finish the encryption process. Ne feledd, hogy a tárca titkosítása sem nyújt teljes védelmet az adathalász programok fertőzésével szemben.</translation>
->>>>>>> be2e2845
-    </message>
-    <message>
-        <location filename="../askpassphrasedialog.cpp" line="161"/>
-        <source>Wallet passphrase was successfully changed.</source>
-        <translation>Jelszó megváltoztatva.</translation>
-    </message>
-    <message>
-        <location filename="../askpassphrasedialog.cpp" line="147"/>
-        <source>Wallet decryption failed</source>
-        <translation>Dekódolás sikertelen.</translation>
-    </message>
-    <message>
-        <location filename="../askpassphrasedialog.cpp" line="112"/>
-        <source>Bitcoin will close now to finish the encryption process. Remember that encrypting your wallet cannot fully protect your bitcoins from being stolen by malware infecting your computer.</source>
-        <translation type="unfinished">Bitcoin will close now to finish the encryption process. Ne feledd, hogy a tárca titkosítása sem nyújt teljes védelmet az adathalász programok fertőzésével szemben.</translation>
     </message>
     <message>
         <location filename="../forms/askpassphrasedialog.ui" line="47"/>
@@ -573,7 +567,7 @@
     <message>
         <location filename="../bitcoingui.cpp" line="519"/>
         <source>Downloaded %1 of %2 blocks of transaction history (%3% done).</source>
-        <translation type="unfinished">%1 blokk letöltve a tranzakciótörténet %2 blokkjából (%3% done).</translation>
+        <translation>%1 blokk letöltve a tranzakciótörténet %2 blokkjából (%3% done).</translation>
     </message>
     <message>
         <location filename="../bitcoingui.cpp" line="665"/>
@@ -944,8 +938,16 @@
         <translation>Tranzakciók száma:</translation>
     </message>
     <message>
-<<<<<<< HEAD
-=======
+        <location filename="../forms/overviewpage.ui" line="68"/>
+        <source>Unconfirmed:</source>
+        <translation>Megerősítetlen:</translation>
+    </message>
+    <message>
+        <location filename="../forms/overviewpage.ui" line="124"/>
+        <source>&lt;b&gt;Recent transactions&lt;/b&gt;</source>
+        <translation>&lt;b&gt;Legutóbbi tranzakciók&lt;/b&gt;</translation>
+    </message>
+    <message>
         <location filename="../forms/overviewpage.ui" line="61"/>
         <source>0</source>
         <translation>0</translation>
@@ -954,27 +956,6 @@
         <location filename="../forms/overviewpage.ui" line="88"/>
         <source>Wallet</source>
         <translation>Tárca</translation>
-    </message>
-    <message>
->>>>>>> be2e2845
-        <location filename="../forms/overviewpage.ui" line="68"/>
-        <source>Unconfirmed:</source>
-        <translation>Megerősítetlen:</translation>
-    </message>
-    <message>
-        <location filename="../forms/overviewpage.ui" line="124"/>
-        <source>&lt;b&gt;Recent transactions&lt;/b&gt;</source>
-        <translation>&lt;b&gt;Legutóbbi tranzakciók&lt;/b&gt;</translation>
-    </message>
-    <message>
-        <location filename="../forms/overviewpage.ui" line="61"/>
-        <source>0</source>
-        <translation>0</translation>
-    </message>
-    <message>
-        <location filename="../forms/overviewpage.ui" line="88"/>
-        <source>Wallet</source>
-        <translation type="unfinished">Tárca</translation>
     </message>
     <message>
         <location filename="../overviewpage.cpp" line="103"/>
@@ -1789,7 +1770,7 @@
     <message>
         <location filename="../bitcoinstrings.cpp" line="18"/>
         <source>Invalid amount</source>
-        <translation type="unfinished">Étvénytelen összeg</translation>
+        <translation>Étvénytelen összeg</translation>
     </message>
     <message>
         <location filename="../bitcoinstrings.cpp" line="21"/>
@@ -1811,7 +1792,7 @@
     <message>
         <location filename="../bitcoinstrings.cpp" line="31"/>
         <source>Error</source>
-        <translation type="unfinished">Hiba</translation>
+        <translation>Hiba</translation>
     </message>
     <message>
         <location filename="../bitcoinstrings.cpp" line="32"/>
@@ -2070,16 +2051,10 @@
 </translation>
     </message>
     <message>
-<<<<<<< HEAD
         <location filename="../bitcoinstrings.cpp" line="104"/>
         <source>Acceptable ciphers (default: TLSv1+HIGH:!SSLv2:!aNULL:!eNULL:!AH:!3DES:@STRENGTH)</source>
         <translation>Elfogadható rejtjelkulcsok (alapértelmezett: TLSv1+HIGH:!SSLv2:!aNULL:!eNULL:!AH:!3DES:@STRENGTH )
 </translation>
-=======
-        <location filename="../bitcoinstrings.cpp" line="25"/>
-        <source>Listen for connections on &lt;port&gt; (default: 8333 or testnet: 18333)</source>
-        <translation>Csatlakozásokhoz figyelendő &lt;port&gt; (alapértelmezett: 8333 or testnet: 18333)</translation>
->>>>>>> be2e2845
     </message>
     <message>
         <location filename="../bitcoinstrings.cpp" line="57"/>
@@ -2118,7 +2093,7 @@
     <message>
         <location filename="../bitcoinstrings.cpp" line="9"/>
         <source>Error: This transaction requires a transaction fee of at least %s because of its amount, complexity, or use of recently received funds  </source>
-        <translation type="unfinished">Ez a tranzakció túllépi a mérethatárt,  de %1 tranzakciós díj ellenében így is elküldheted. Ezt a plusz összeget a tranzakcióidat feldolgozó csomópontok kapják,  így magát a hálózatot támogatod vele. Hajlandó vagy megfizetni a díjat?</translation>
+        <translation>Ez a tranzakció túllépi a mérethatárt,  de %1 tranzakciós díj ellenében így is elküldheted. Ezt a plusz összeget a tranzakcióidat feldolgozó csomópontok kapják,  így magát a hálózatot támogatod vele. Hajlandó vagy megfizetni a díjat?</translation>
     </message>
     <message>
         <location filename="../bitcoinstrings.cpp" line="13"/>
@@ -2134,7 +2109,7 @@
     <message>
         <location filename="../bitcoinstrings.cpp" line="59"/>
         <source>Listen for connections on &lt;port&gt; (default: 8333 or testnet: 18333)</source>
-        <translation type="unfinished">Csatlakozásokhoz figyelendő &lt;port&gt; (alapértelmezett: 8333 or testnet: 18333)</translation>
+        <translation>Csatlakozásokhoz figyelendő &lt;port&gt; (alapértelmezett: 8333 or testnet: 18333)</translation>
     </message>
     <message>
         <location filename="../bitcoinstrings.cpp" line="61"/>
